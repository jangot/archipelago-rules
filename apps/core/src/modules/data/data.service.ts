--- conflicted
+++ resolved
@@ -17,10 +17,7 @@
     public readonly userRegistrations: UserRegistrationRepository,
     public readonly paymentAccounts: PaymentAccountRepository,
     public readonly loanApplications: LoanApplicationRepository,
-<<<<<<< HEAD
-    public readonly notificationDefinitions: NotificationDefinitionRepository
-=======
->>>>>>> 3630218a
+    public readonly notificationDefinitions: NotificationDefinitionRepository,
   ) {
     super();
   }
