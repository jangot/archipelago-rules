import { CoreDataService } from '@core/modules/data';
<<<<<<< HEAD
import {
  BillerTypeCodes,
  LoanPaymentFrequency,
  LoanPaymentStateCodes,
  LoanPaymentTypeCodes,
  LoanState,
} from '@library/entity/enum';
=======
import { LoanPaymentFrequency } from '@library/entity/enum';
>>>>>>> fb70461f
import { BaseDomainServices } from '@library/shared/common/domainservice';
import { EventManager } from '@library/shared/common/event/event-manager';
import { EntityFailedToUpdateException } from '@library/shared/common/exception/domain';
<<<<<<< HEAD
import { Biller, Loan, LoanApplication } from '@library/shared/domain/entity';
import { LOAN_RELATIONS, LoanRelation } from '@library/shared/domain/entity/relation';
import { LoanStateChangedEvent, LoanStateSteppedEvent } from '@library/shared/events';
=======
import { Loan, LoanApplication } from '@library/shared/domain/entity';
import { LoanRelation } from '@library/shared/domain/entity/relation';
>>>>>>> fb70461f
import { Injectable, Logger } from '@nestjs/common';
import { ConfigService } from '@nestjs/config';

@Injectable()
export class LoanDomainService extends BaseDomainServices {
  protected readonly logger = new Logger(LoanDomainService.name);

  constructor(
    protected readonly data: CoreDataService,
    protected readonly config: ConfigService,
    protected readonly eventManager: EventManager,
  ) {
    super(data);
  }

  // #region Loan
  public async getLoanById(loanId: string, relations?: LoanRelation[]): Promise<Loan | null> {
    return this.data.loans.getLoanById(loanId, relations);
  }

  public async createLoan(loan: Partial<Loan>): Promise<Loan | null> {
    const createdLoan = await this.data.loans.createLoan(loan);
    if (!createdLoan) throw new EntityFailedToUpdateException('Failed to create Loan');

    return createdLoan;
  }

  public async updateLoan(loanId: string, loan: Partial<Loan>): Promise<boolean | null> {
    return this.data.loans.update(loanId, loan);
  }

  /**
   * Calculates and refreshes the repayment amounts left for a given loan.
   * This method computes the principal and fee amounts left based on completed repayments
   * and updates the loan entity accordingly.
   * @param loanId - The unique identifier of the loan for which to refresh repayment amounts left
   * @returns Boolean indicating success or null if no payments were found
   * @throws {EntityFailedToUpdateException} When the loan is not found or calculated amounts left are negative
   */
  public async refreshRepaymentAmountsLeft(loanId: string): Promise<boolean | null> {
    this.logger.debug(`refreshRepaymentAmountsLeft: Refreshing repayment amounts for loan ${loanId}`);
    const loan = await this.getLoanById(loanId, [LOAN_RELATIONS.Payments]);
    if (!loan) {
      this.logger.error(`Loan with ID ${loanId} not found for repayment amounts refresh`);
      throw new EntityFailedToUpdateException('Loan not found for repayment amounts refresh');
    }

    const { payments, amount, feeAmount, principalAmountLeft, feeAmountLeft } = loan;
    if (!payments || payments.length === 0) {
      this.logger.warn(`No payments found for loan ${loanId}, skipping repayment amounts refresh`);
      return false; // No payments to refresh
    }

    // Calculate principal and fee amounts left
    const completedRepayments = payments.filter(
      payment =>
        payment.type === LoanPaymentTypeCodes.Repayment &&
        payment.state === LoanPaymentStateCodes.Completed
    );
    if (!completedRepayments || !completedRepayments.length) {
      this.logger.warn(`No completed repayments found for loan ${loanId}, skipping repayment amounts refresh`);
      return false; // No completed repayments to refresh
    }
    const principalPaid = completedRepayments.reduce((sum, payment) => sum + (payment.amount || 0), 0);
    const feePaid = completedRepayments.reduce((sum, payment) => sum + (payment.feeAmount || 0), 0);

    const newPrincipalAmountLeft = amount - principalPaid;
    const newFeeAmountLeft = feeAmount - feePaid;

    if (newPrincipalAmountLeft < 0 || newFeeAmountLeft < 0) {
      this.logger.error(`Calculated amounts left for loan ${loanId} are negative: principalLeft=${newPrincipalAmountLeft}, feeLeft=${newFeeAmountLeft}`);
      throw new EntityFailedToUpdateException('Calculated amounts left are negative');
    }

    if (newPrincipalAmountLeft === principalAmountLeft && newFeeAmountLeft === feeAmountLeft) {
      this.logger.debug(`No changes in amounts left for loan ${loanId}, skipping update`);
      return false; // No changes needed
    }

    this.logger.debug(`Calculated amounts left for loan ${loanId}: principalLeft=${newPrincipalAmountLeft}, feeLeft=${newFeeAmountLeft}`);
    // Update the loan with new amounts left
    return this.data.loans.update(loanId, { principalAmountLeft: newPrincipalAmountLeft, feeAmountLeft: newFeeAmountLeft });
  }


  /**
   * Updates the state of a loan from one state to another and fires a corresponding event.
   * This is an explicit function for loan state changes that ensures proper event propagation
   * when a loan transitions between states.
   * 
   * @param loanId - The unique identifier of the loan to update
   * @param oldState - The current state of the loan before the update
   * @param newState - The desired new state for the loan
   * @returns Promise that resolves to true if update was successful, false if no change was needed, or null on failure
   * @throws {EntityFailedToUpdateException} When the loan state update operation fails
   * 
   * @remarks
   * - If oldState equals newState, the function returns false without making changes
   * - Successfully fires a LoanStateChangedEvent after updating the loan state
   */
  public async updateLoanState(loanId: string, oldState: LoanState, newState: LoanState): Promise<boolean | null> {
    this.logger.debug(`updateLoanState: Updating loan ${loanId} from state ${oldState} to ${newState}`);

    if (oldState === newState) {
      this.logger.warn(`Loan ${loanId} is already in state ${newState}`);
      return false; // No change needed
    }

    // TODO: possibly will require add some timestamps for specific states transitions
    const updated = await this.data.loans.update(loanId, { state: newState });
    if (!updated) {
      this.logger.error(`Failed to update loan ${loanId} to state ${newState}`);
      throw new EntityFailedToUpdateException('Failed to update loan state');
    }

    await this.eventManager.publish<Promise<boolean | null>>(LoanStateChangedEvent.create(loanId, oldState, newState));

    this.logger.debug(`Successfully updated loan ${loanId} to state ${newState}`);
    return true;
  }

  /**
   * Notifies that a loan has stepped in its current state, such as moving to the next repayment payment.
   * This method is used to indicate that a loan has progressed within the same state without changing
   * the overall state of the loan.
   * 
   * @param loanId - The unique identifier of the loan that stepped in state
   * @param state - The current state of the loan after stepping
   * @returns Promise that resolves to true if notification was successful, false if no change was needed, or null on failure
   */
  public async notifyLoanStateStepped(loanId: string, state: LoanState): Promise<boolean | null> {
    this.logger.debug(`notifyLoanStateStepped: Notifying that loan ${loanId} stepped in state ${state}`);
    return this.eventManager.publish<Promise<boolean | null>>(LoanStateSteppedEvent.create(loanId, state));
  }

  public async acceptLoanApplication(loanApplicationId: string, userId: string): Promise<Loan | null> {
    this.logger.debug(`acceptLoanApplication: Accepting loan application ${loanApplicationId} by user ${userId}`);

    const loanApplication = await this.getLoanApplicationById(loanApplicationId);

    // Create loan from loan application data
    const loanData: Partial<Loan> = {
      amount: loanApplication!.loanAmount!,
      type: loanApplication!.loanType!,
      lenderId: loanApplication!.lenderId,
      borrowerId: loanApplication!.borrowerId,
      relationship: loanApplication!.lenderRelationship,
      note: loanApplication!.lenderNote,
      billerId: loanApplication!.billerId,
      billingAccountNumber: loanApplication!.billAccountNumber,
      paymentsCount: loanApplication!.loanPayments!,
      paymentFrequency: loanApplication!.loanPaymentFrequency as LoanPaymentFrequency,
      feeAmount: loanApplication!.loanServiceFee || 0,
      lenderAccountId: loanApplication!.lenderPaymentAccountId,
      borrowerAccountId: loanApplication!.borrowerPaymentAccountId,
    };

    // Create the loan
    const createdLoan = await this.createLoan(loanData);
    if (!createdLoan) {
      this.logger.error(`Failed to create loan from application ${loanApplicationId}`);
      throw new EntityFailedToUpdateException('Failed to create loan from application');
    }

    this.logger.debug(`Successfully created loan ${createdLoan.id} from application ${loanApplicationId}`);
    return createdLoan;
  }
  // #endregion

  // #region Loan Application
  public async getLoanApplicationById(id: string): Promise<LoanApplication | null> {
    return this.data.loanApplications.getById(id);
  }

  public async getAllLoanApplicationsByUserId(userId: string): Promise<LoanApplication[]> {
    return this.data.loanApplications.getAllByUserId(userId);
  }

  public async getPendingLoanApplicationsByUserId(userId: string): Promise<LoanApplication[]> {
    return this.data.loanApplications.getPendingLoanApplicationsByUserId(userId);
  }

  public async createLoanApplication(data: Partial<LoanApplication>): Promise<LoanApplication> {
    return this.data.loanApplications.insertWithResult(data);
  }

  public async updateLoanApplication(id: string, data: Partial<LoanApplication>): Promise<LoanApplication | null> {
    // Prevent borrowerId from being changed for v1
    const { borrowerId, ...updateData } = data;

    if (borrowerId !== undefined) {
      this.logger.debug(`updateLoanApplication: borrowerId change attempted but ignored for loan application ${id}`);
    }

    return this.data.loanApplications.updateWithResult(id, updateData);
  }
  // #endregion
}<|MERGE_RESOLUTION|>--- conflicted
+++ resolved
@@ -1,26 +1,16 @@
 import { CoreDataService } from '@core/modules/data';
-<<<<<<< HEAD
 import {
-  BillerTypeCodes,
   LoanPaymentFrequency,
   LoanPaymentStateCodes,
   LoanPaymentTypeCodes,
   LoanState,
 } from '@library/entity/enum';
-=======
-import { LoanPaymentFrequency } from '@library/entity/enum';
->>>>>>> fb70461f
 import { BaseDomainServices } from '@library/shared/common/domainservice';
 import { EventManager } from '@library/shared/common/event/event-manager';
 import { EntityFailedToUpdateException } from '@library/shared/common/exception/domain';
-<<<<<<< HEAD
-import { Biller, Loan, LoanApplication } from '@library/shared/domain/entity';
+import { Loan, LoanApplication } from '@library/shared/domain/entity';
 import { LOAN_RELATIONS, LoanRelation } from '@library/shared/domain/entity/relation';
 import { LoanStateChangedEvent, LoanStateSteppedEvent } from '@library/shared/events';
-=======
-import { Loan, LoanApplication } from '@library/shared/domain/entity';
-import { LoanRelation } from '@library/shared/domain/entity/relation';
->>>>>>> fb70461f
 import { Injectable, Logger } from '@nestjs/common';
 import { ConfigService } from '@nestjs/config';
 
