import { CoreDataService } from '@core/modules/data';
import {
  BillerTypeCodes,
  LoanPaymentFrequency,
<<<<<<< HEAD
  LoanState,
  LoanStateCodes,
=======
>>>>>>> 4efaecb7
} from '@library/entity/enum';
import { BaseDomainServices } from '@library/shared/common/domainservice';
import { EventManager } from '@library/shared/common/event/event-manager';
import { EntityFailedToUpdateException } from '@library/shared/common/exception/domain';
import { Biller, Loan, LoanApplication } from '@library/shared/domain/entity';
import { LoanRelation } from '@library/shared/domain/entity/relation';
import { LoanStateChangedEvent } from '@library/shared/events';
import { Injectable, Logger } from '@nestjs/common';
import { ConfigService } from '@nestjs/config';

@Injectable()
export class LoanDomainService extends BaseDomainServices {
  protected readonly logger = new Logger(LoanDomainService.name);

  constructor(
    protected readonly data: CoreDataService,
    protected readonly config: ConfigService,
    protected readonly eventManager: EventManager,
  ) {
    super(data);
  }

  // #region Loan
  public async getLoanById(loanId: string, relations?: LoanRelation[]): Promise<Loan | null> {
    return this.data.loans.getLoanById(loanId, relations);
  }

  public async createLoan(loan: Partial<Loan>): Promise<Loan | null> {
    const createdLoan = await this.data.loans.createLoan(loan);
    if (!createdLoan) throw new EntityFailedToUpdateException('Failed to create Loan');

    return createdLoan;
  }

  public async updateLoan(loanId: string, loan: Partial<Loan>): Promise<boolean | null> {
    return this.data.loans.update(loanId, loan);
  }


  /**
   * Updates the state of a loan from one state to another and fires a corresponding event.
   * This is an explicit function for loan state changes that ensures proper event propagation
   * when a loan transitions between states.
   * 
   * @param loanId - The unique identifier of the loan to update
   * @param oldState - The current state of the loan before the update
   * @param newState - The desired new state for the loan
   * @returns Promise that resolves to true if update was successful, false if no change was needed, or null on failure
   * @throws {EntityFailedToUpdateException} When the loan state update operation fails
   * 
   * @remarks
   * - If oldState equals newState, the function returns false without making changes
   * - Successfully fires a LoanStateChangedEvent after updating the loan state
   */
  public async updateLoanState(loanId: string, oldState: LoanState, newState: LoanState): Promise<boolean | null> {
    this.logger.debug(`updateLoanState: Updating loan ${loanId} from state ${oldState} to ${newState}`);

    if (oldState === newState) {
      this.logger.warn(`Loan ${loanId} is already in state ${newState}`);
      return false; // No change needed
    }

    // TODO: possibly will require add some timestamps for specific states transitions
    const updated = await this.data.loans.update(loanId, { state: newState });
    if (!updated) {
      this.logger.error(`Failed to update loan ${loanId} to state ${newState}`);
      throw new EntityFailedToUpdateException('Failed to update loan state');
    }

    await this.eventManager.publish<Promise<boolean | null>>(LoanStateChangedEvent.create(loanId, oldState, newState));

    this.logger.debug(`Successfully updated loan ${loanId} to state ${newState}`);
    return true;
  }

  public async acceptLoanApplication(loanApplicationId: string, userId: string): Promise<Loan | null> {
    this.logger.debug(`acceptLoanApplication: Accepting loan application ${loanApplicationId} by user ${userId}`);

    const loanApplication = await this.getLoanApplicationById(loanApplicationId);

    // Create loan from loan application data
    const loanData: Partial<Loan> = {
      amount: loanApplication!.loanAmount!,
      type: loanApplication!.loanType!,
      lenderId: loanApplication!.lenderId,
      borrowerId: loanApplication!.borrowerId,
      relationship: loanApplication!.lenderRelationship,
      note: loanApplication!.lenderNote,
      billerId: loanApplication!.billerId,
      billingAccountNumber: loanApplication!.billAccountNumber,
      paymentsCount: loanApplication!.loanPayments!,
      paymentFrequency: loanApplication!.loanPaymentFrequency as LoanPaymentFrequency,
      feeAmount: loanApplication!.loanServiceFee || 0,
      lenderAccountId: loanApplication!.lenderPaymentAccountId,
      borrowerAccountId: loanApplication!.borrowerPaymentAccountId,
    };

    // Create the loan
    const createdLoan = await this.createLoan(loanData);
    if (!createdLoan) {
      this.logger.error(`Failed to create loan from application ${loanApplicationId}`);
      throw new EntityFailedToUpdateException('Failed to create loan from application');
    }

    this.logger.debug(`Successfully created loan ${createdLoan.id} from application ${loanApplicationId}`);
    return createdLoan;
  }
  // #endregion

  // #region Biller
  public async createPersonalBiller(createdById: string, lenderName?: string): Promise<Biller | null> {
    const billerName = `Personal offer to ${lenderName}`;
    return this.data.billers.createBiller({ name: billerName, type: BillerTypeCodes.Personal, createdById });
  }

  public async createCustomBiller(createdById: string, billerName: string): Promise<Biller | null> {
    return this.data.billers.createBiller({ name: billerName, type: BillerTypeCodes.Custom, createdById });
  }

  public async getCustomBillers(createdById: string): Promise<Array<Biller> | null> {
    return this.data.billers.getAllCustomBillers(createdById);
  }
  // #endregion

  // #region Loan Application
  public async getLoanApplicationById(id: string): Promise<LoanApplication | null> {
    return this.data.loanApplications.getById(id);
  }

  public async getAllLoanApplicationsByUserId(userId: string): Promise<LoanApplication[]> {
    return this.data.loanApplications.getAllByUserId(userId);
  }

  public async getPendingLoanApplicationsByUserId(userId: string): Promise<LoanApplication[]> {
    return this.data.loanApplications.getPendingLoanApplicationsByUserId(userId);
  }

  public async createLoanApplication(data: Partial<LoanApplication>): Promise<LoanApplication> {
    return this.data.loanApplications.insertWithResult(data);
  }

  public async updateLoanApplication(id: string, data: Partial<LoanApplication>): Promise<LoanApplication | null> {
    // Prevent borrowerId from being changed for v1
    const { borrowerId, ...updateData } = data;

    if (borrowerId !== undefined) {
      this.logger.debug(`updateLoanApplication: borrowerId change attempted but ignored for loan application ${id}`);
    }

    return this.data.loanApplications.updateWithResult(id, updateData);
  }
  // #endregion
}<|MERGE_RESOLUTION|>--- conflicted
+++ resolved
@@ -2,11 +2,7 @@
 import {
   BillerTypeCodes,
   LoanPaymentFrequency,
-<<<<<<< HEAD
   LoanState,
-  LoanStateCodes,
-=======
->>>>>>> 4efaecb7
 } from '@library/entity/enum';
 import { BaseDomainServices } from '@library/shared/common/domainservice';
 import { EventManager } from '@library/shared/common/event/event-manager';
