import { CoreDataService } from '@core/modules/data';
import { IBiller, ILoan, ILoanApplication } from '@library/entity/entity-interface';
import { BillerTypeCodes, LoanPaymentFrequency, LoanStateCodes } from '@library/entity/enum';
import { BaseDomainServices } from '@library/shared/common/domainservice';
import { EntityFailedToUpdateException } from '@library/shared/common/exception/domain';
import { LoanApplication } from '@library/shared/domain/entity';
import { LoanRelation } from '@library/shared/domain/entity/relation';
import { Injectable, Logger } from '@nestjs/common';
import { ConfigService } from '@nestjs/config';

@Injectable()
export class LoanDomainService extends BaseDomainServices {
  protected readonly logger = new Logger(LoanDomainService.name);

  constructor(
    protected readonly data: CoreDataService,
    protected readonly config: ConfigService
  ) {
    super(data);
  }

  // #region Loan
  public async getLoanById(loanId: string, relations?: LoanRelation[]): Promise<ILoan | null> {
    return this.data.loans.getLoanById(loanId, relations);
  }

  public async createLoan(loan: Partial<ILoan>): Promise<ILoan | null> {
    const createdLoan = await this.data.loans.createLoan(loan);
    if (!createdLoan) throw new EntityFailedToUpdateException('Failed to create Loan');

    return createdLoan;
  }

  public async updateLoan(loanId: string, loan: Partial<ILoan>): Promise<boolean | null> {
    return this.data.loans.update(loanId, loan);
  }

  public async acceptLoanApplication(loanApplicationId: string, userId: string): Promise<ILoan | null> {
    this.logger.debug(`acceptLoanApplication: Accepting loan application ${loanApplicationId} by user ${userId}`);

    const loanApplication = await this.getLoanApplicationById(loanApplicationId);

    // Create loan from loan application data
    const loanData: Partial<ILoan> = {
      amount: loanApplication!.loanAmount!,
      type: loanApplication!.loanType!,
      state: LoanStateCodes.Created, // Initial state for new loan
      lenderId: loanApplication!.lenderId,
      borrowerId: loanApplication!.borrowerId,
      relationship: loanApplication!.lenderRelationship,
      note: loanApplication!.lenderNote,
      billerId: loanApplication!.billerId,
      billingAccountNumber: loanApplication!.billAccountNumber,
      paymentsCount: loanApplication!.loanPayments!,
      paymentFrequency: loanApplication!.loanPaymentFrequency as LoanPaymentFrequency,
      feeAmount: loanApplication!.loanServiceFee,
      lenderAccountId: loanApplication!.lenderPaymentAccountId,
      borrowerAccountId: loanApplication!.borrowerPaymentAccountId,
    };

    // Create the loan
    const createdLoan = await this.createLoan(loanData);
    if (!createdLoan) {
      this.logger.error(`Failed to create loan from application ${loanApplicationId}`);
      throw new EntityFailedToUpdateException('Failed to create loan from application');
    }

    this.logger.debug(`Successfully created loan ${createdLoan.id} from application ${loanApplicationId}`);
    return createdLoan;
  }
  // #endregion

  // #region Biller
  public async createPersonalBiller(createdById: string, lenderName?: string): Promise<IBiller | null> {
    const billerName = `Personal offer to ${lenderName}`;
    return this.data.billers.createBiller({ name: billerName, type: BillerTypeCodes.Personal, createdById });
  }

  public async createCustomBiller(createdById: string, billerName: string): Promise<IBiller | null> {
    return this.data.billers.createBiller({ name: billerName, type: BillerTypeCodes.Custom, createdById });
  }

  public async getCustomBillers(createdById: string): Promise<Array<IBiller> | null> {
    return this.data.billers.getAllCustomBillers(createdById);
  }
  // #endregion

  // #region Loan Application
  public async getLoanApplicationById(id: string): Promise<ILoanApplication | null> {
    return this.data.loanApplications.getById(id);
  }

  public async getAllLoanApplicationsByUserId(userId: string): Promise<ILoanApplication[]> {
    return this.data.loanApplications.getAllByUserId(userId);
  }

  public async getPendingLoanApplicationsByUserId(userId: string): Promise<ILoanApplication[]> {
    return this.data.loanApplications.getPendingLoanApplicationsByUserId(userId);
  }

  public async createLoanApplication(data: Partial<LoanApplication>): Promise<ILoanApplication> {
    return this.data.loanApplications.insertWithResult(data);
  }

<<<<<<< HEAD
  public async updateLoanApplication(id: string, data: Partial<LoanApplication>): Promise<ILoanApplication> {
    // Prevent borrowerId from being changed for v1
    const { borrowerId, ...updateData } = data;
    
    if (borrowerId !== undefined) {
      this.logger.debug(`updateLoanApplication: borrowerId change attempted but ignored for loan application ${id}`);
    }
    
    return this.data.loanApplications.updateWithResult(id, updateData);
  }

  public async updateLoanApplicationNoResult(id: string, data: Partial<LoanApplication>): Promise<boolean | null> {
    return this.data.loanApplications.update(id, data);
=======
  public async updateLoanApplication(id: string, data: Partial<LoanApplication>): Promise<ILoanApplication | null> {
    return this.data.loanApplications.updateWithResult(id, data);
>>>>>>> 4ded50c9
  }
  // #endregion
}<|MERGE_RESOLUTION|>--- conflicted
+++ resolved
@@ -1,6 +1,7 @@
 import { CoreDataService } from '@core/modules/data';
-import { IBiller, ILoan, ILoanApplication } from '@library/entity/entity-interface';
-import { BillerTypeCodes, LoanPaymentFrequency, LoanStateCodes } from '@library/entity/enum';
+import { ActionNotAllowedException } from '@core/modules/lending/exceptions';
+import { IApplicationUser, IBiller, ILoan, ILoanApplication, ILoanInvitee } from '@library/entity/entity-interface';
+import { BillerTypeCodes, ContactType, LoanAssignIntent, LoanAssignIntentCodes, LoanInviteeTypeCodes, LoanStateCodes, RegistrationStatus } from '@library/entity/enum';
 import { BaseDomainServices } from '@library/shared/common/domainservice';
 import { EntityFailedToUpdateException } from '@library/shared/common/exception/domain';
 import { LoanApplication } from '@library/shared/domain/entity';
@@ -102,24 +103,19 @@
     return this.data.loanApplications.insertWithResult(data);
   }
 
-<<<<<<< HEAD
   public async updateLoanApplication(id: string, data: Partial<LoanApplication>): Promise<ILoanApplication> {
     // Prevent borrowerId from being changed for v1
     const { borrowerId, ...updateData } = data;
-    
+
     if (borrowerId !== undefined) {
       this.logger.debug(`updateLoanApplication: borrowerId change attempted but ignored for loan application ${id}`);
     }
-    
+
     return this.data.loanApplications.updateWithResult(id, updateData);
   }
 
   public async updateLoanApplicationNoResult(id: string, data: Partial<LoanApplication>): Promise<boolean | null> {
     return this.data.loanApplications.update(id, data);
-=======
-  public async updateLoanApplication(id: string, data: Partial<LoanApplication>): Promise<ILoanApplication | null> {
-    return this.data.loanApplications.updateWithResult(id, data);
->>>>>>> 4ded50c9
   }
   // #endregion
 }