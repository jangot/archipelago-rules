import { IDomainServices } from '@core/modules/domain/idomain.services';
import { LoanApplicationRequestDto } from '@core/modules/lending/dto/request';
import { LoanApplicationPaymentItemDto, LoanApplicationResponseDto, PublicLoanApplicationResponseDto } from '@core/modules/lending/dto/response';
<<<<<<< HEAD
import { LoanApplicationStates, LoanPaymentFrequencyCodes } from '@library/entity/enum';
=======
import { LoanApplicationUserAssignmentValidation as AssignmentValidation, ContactType, LoanApplicationStates, LoanApplicationUserAssignmentValidationType, LoanApplicationValidationRejectType, LoanFeeModeCodes, LoanPaymentFrequency, LoanPaymentFrequencyCodes, LoanApplicationValidationRejectTypes as RejectionMessage } from '@library/entity/enum';
>>>>>>> 1626b0f7
import { DtoMapper } from '@library/entity/mapping/dto.mapper';
import { EntityMapper } from '@library/entity/mapping/entity.mapper';
import { EntityFailedToUpdateException, EntityNotFoundException } from '@library/shared/common/exception/domain';
import { LoanApplication } from '@library/shared/domain/entity';
import { ScheduleService } from '@library/shared/service';
import { PlanPreviewOutputItem } from '@library/shared/type/lending';
import { Injectable, Logger } from '@nestjs/common';
import { addDays } from 'date-fns';
import { InvalidUserForLoanApplicationException } from './exceptions';
import { LendingLogic } from './lending.logic';
import { LoansService } from './loans.service';


//TODO: Security check missing attributes to protect against unauthorized access
@Injectable()
export class LoanApplicationsService {
  private readonly logger: Logger = new Logger(LoanApplicationsService.name);

  constructor(
    private readonly domainServices: IDomainServices,
    private readonly loanService: LoansService
  ) {}

  /**
   * Retrieves a loan application by its ID.
   * Throws EntityNotFoundException if not found.
   *
   * @param id - The ID of the loan application
   * @returns Promise<LoanApplicationResponseDto | null> - The loan application DTO or null
   */
  public async getLoanApplicationById(id: string, userId: string): Promise<LoanApplicationResponseDto | null> {
    const result = await this.getLoanApplication(id, userId);

    const resultDto = DtoMapper.toDto(result, LoanApplicationResponseDto);
    if (!resultDto) {
      return null;
    }

    resultDto.loanPaymentSchedule = this.previewLoanApplicationPayments(resultDto);

    return resultDto;
  }

  public async getPublicLoanApplicationById(id: string): Promise<PublicLoanApplicationResponseDto | null> {
    const result = await this.getLoanApplication(id, null, AssignmentValidation.Skip, RejectionMessage.View);

    return DtoMapper.toDto(result, PublicLoanApplicationResponseDto);
  }

  public async getAllLoanApplicationsByUserId(userId: string): Promise<LoanApplicationResponseDto[]> {
    this.logger.debug(`getAllLoanApplications: Getting all loan applications for user ID: ${userId}`);

    const result = await this.domainServices.loanServices.getAllLoanApplicationsByUserId(userId);

    return result.map((r) => DtoMapper.toDto(r, LoanApplicationResponseDto)).filter((dto) => dto !== null);
  }

  public async getPendingLoanApplicationsByUserId(userId: string): Promise<LoanApplicationResponseDto[]> {
    this.logger.debug(`getPendingLoanApplicationsByUserId: Getting pending loan applications for user ID: ${userId}`);

    const result = await this.domainServices.loanServices.getPendingLoanApplicationsByUserId(userId);

    return result
      .map((app) => {
        const dto = DtoMapper.toDto(app, LoanApplicationResponseDto);
        if (!dto) {
          return null;
        }

        dto.loanPaymentSchedule = this.previewLoanApplicationPayments(dto);

        return dto;
      })
      .filter((dto): dto is LoanApplicationResponseDto => dto !== null);
  }

  /**
   * Creates a new loan application for the specified user.
   * Throws EntityFailedToUpdateException if creation fails.
   *
   * @param userId - The ID of the user creating the application
   * @param data - Partial loan application request DTO
   * @returns Promise<LoanApplicationResponseDto | null> - The created loan application DTO or null
   */
  public async createLoanApplication(userId: string, data: Partial<LoanApplicationRequestDto>): Promise<LoanApplicationResponseDto | null> {
    this.logger.debug('create: Creating loan application:', data);

    const user = await this.domainServices.userServices.getUserById(userId);
    if (!user) {
      throw new EntityNotFoundException(`User with ID ${userId} not found`);
    }

    const loanApplicationInput = EntityMapper.toEntity(data, LoanApplication);
    loanApplicationInput.borrowerId = userId;
    loanApplicationInput.borrowerFirstName = user.firstName;
    loanApplicationInput.borrowerLastName = user.lastName;

    loanApplicationInput.loanFirstPaymentDate = this.getFirstPaymentDate(loanApplicationInput.loanFirstPaymentDate);

    const result = await this.domainServices.loanServices.createLoanApplication(loanApplicationInput);
    if (!result) throw new EntityFailedToUpdateException('Failed to create Loan application');

    const resultDto = DtoMapper.toDto(result, LoanApplicationResponseDto);
    if (!resultDto) throw new EntityFailedToUpdateException('Failed to create Loan application');
    
    resultDto.loanPaymentSchedule = this.previewLoanApplicationPayments(resultDto);

    return resultDto;
  }

  /**
   * Updates an existing loan application for the specified user.
   * Validates user authorization and throws if not authorized or update fails.
   *
   * @param userId - The ID of the user updating the application
   * @param id - The ID of the loan application
   * @param data - Partial loan application request DTO
   * @returns Promise<LoanApplicationResponseDto | null> - The updated loan application DTO or null
   */
  public async updateLoanApplication(userId: string, id: string, data: Partial<LoanApplicationRequestDto>):
  Promise<LoanApplicationResponseDto | null> {
    this.logger.debug(`update: Updating loan application ${id}:`, data);

    // Validate that the loan application belongs to the user (as a borrower or lender)
    await this.getLoanApplication(id, userId, AssignmentValidation.Any, RejectionMessage.Update);

    const { loanAmount } = data;
    const loanFee = loanAmount ? ScheduleService.previewFeeAmount(loanAmount) : 0;
    data.loanServiceFee = loanFee;

    const loanApplicationInput = EntityMapper.toEntity(data, LoanApplication);
    const result = await this.domainServices.loanServices.updateLoanApplication(id, loanApplicationInput);

    if (!result) throw new EntityFailedToUpdateException('Failed to update Loan application');

    const resultDto = DtoMapper.toDto(result, LoanApplicationResponseDto);
    if (!resultDto) {
      return null;
    }

    resultDto.loanPaymentSchedule = this.previewLoanApplicationPayments(resultDto);

    return resultDto;
  }


  /**
   * Submits the loan application by updating its status to 'sent_to_lender'.
   * This is called when the borrower completes the application and needs it to be sent to the Lender. No lender is assigned yet.
   * Creates a loan invitee for the lender
   * Validates that the loan application exists and has required lender information.
   *
   * @param userId - The user performing the action (borrower)
   * @param id - The loan application ID
   * @returns Promise<void>
   * 
   * @remarks
   * This method is called when the borrower completes the application and should send to the Lender. No lender is assigned yet.
   */
<<<<<<< HEAD
  
  public async submitLoanApplication(userId: string, id: string): Promise<void> {
    this.logger.debug(`submitLoanApplication: Submitting loan application ${id} from borrower ${userId}`);

    const loanApplication = await this.domainServices.loanServices.getLoanApplicationById(id);
    if (!loanApplication) {
      throw new EntityNotFoundException(`Loan application ${id} not found`);
    }

    const status = LoanApplicationStates.Submitted;
    const borrowerSubmittedAt = new Date();

    await this.domainServices.loanServices.updateLoanApplication(id, { status, borrowerSubmittedAt });
=======
  public async submitLoanApplication(userId: string, id: string): Promise<void> {
    this.logger.debug(`submitLoanApplication: Submitting loan application ${id}`);

    const loanApplication = await this.getLoanApplication(id, userId, AssignmentValidation.Borrower, RejectionMessage.Submit);

    const { lenderEmail, lenderFirstName } = loanApplication;
    
    if (!lenderEmail || !lenderFirstName) {
      throw new MissingInputException('Lender information is required to submit loan application');
    }

    // The lender may or may not have a Zirtue account yet... regardless, we just need to send a notification to the lender
    const lenderUser = await this.domainServices.userServices.getUserByContact(lenderEmail, ContactType.EMAIL);
    const status = LoanApplicationStates.Submitted;
    const borrowerSubmittedAt = new Date();
    if (lenderUser && lenderUser.id) {
      this.logger.debug(`Lender with email ${lenderEmail} was found. Will assign lenderId now.`);
      await this.domainServices.loanServices.updateLoanApplication(id, { lenderId: lenderUser.id, status, borrowerSubmittedAt });
    } else {
      // Assign lenderId once the lender creates/authenticates a Zirtue account
      this.logger.debug(`Lender with email ${lenderEmail} not found. Will assign lenderId after registration.`);
      await this.domainServices.loanServices.updateLoanApplication(id, { status, borrowerSubmittedAt });
    }
>>>>>>> 1626b0f7

    // TODO: Queue notification to send email to the lender
  }

  /**
   * Accepts a loan application by creating a loan from the application data.
   * Validates all required information is present before creating the loan.
   *
   * @param userId - The ID of the user accepting the application (lender)
   * @param loanApplicationId - The ID of the loan application to accept
   * @returns Promise<void>
   */
  public async acceptLoanApplication(userId: string, loanApplicationId: string): Promise<void> {
    this.logger.debug(`acceptLoanApplication: Accepting loan application ${loanApplicationId} by user ${userId}`);

    const loanApplication = await this.getLoanApplication(loanApplicationId, userId, AssignmentValidation.Lender, RejectionMessage.Accept);

    //TODO: this validation is too restictive and should probably check the non-null value of the loanId field instead
    // Validate status to avoid creating double loans
    if (loanApplication.status === LoanApplicationStates.Approved) {
      this.logger.warn(`Loan application ${loanApplicationId} is already approved`);
      // TODO: New Exception class here. It is not User error
      throw new InvalidUserForLoanApplicationException('This loan application has already been accepted');
    }

<<<<<<< HEAD
    //TODO: Need to talk about the expectation of when the lenderId is set
    loanApplication.lenderId = userId;
    //TODO: Setting a non null value of the following fields to pass the validation. Needs to be removed once we get paymentId's working
    loanApplication.lenderPaymentAccountId = loanApplication.lenderPaymentAccountId || 'placeholder';
    loanApplication.borrowerPaymentAccountId = loanApplication.borrowerPaymentAccountId || 'placeholder';

=======
>>>>>>> 1626b0f7
    LendingLogic.validateLoanApplicationForAcceptance(loanApplication);
    const createdLoan = await this.domainServices.loanServices.acceptLoanApplication(loanApplicationId, userId);
    if (!createdLoan) {
      this.logger.error(`Failed to create loan from application ${loanApplicationId}`);
      throw new EntityFailedToUpdateException('Failed to create loan from application');
    }

<<<<<<< HEAD
    //TODO: review because the loan application is not updated until the loan is created.
=======
    const { id: loanId, state: loanState } = createdLoan;

>>>>>>> 1626b0f7
    const status = LoanApplicationStates.Approved;
    const lenderRespondedAt = new Date();
    await this.domainServices.loanServices.updateLoanApplication(loanApplicationId, { status, lenderId: userId, lenderRespondedAt });

    this.logger.debug(`Successfully accepted loan application ${loanApplicationId} and created loan ${loanId}`);

    // Immediately advance the loan to the next state
    const advanceResult = await this.loanService.advanceLoan(loanId, loanState);
    if (!advanceResult) {
      this.logger.error(`Failed to advance loan ${loanId} to the next state after acceptance`);
    } else {
      this.logger.debug(`Successfully advanced loan ${loanId} to the next state after acceptance`);
    }
  }

  /**
   * Rejects a loan application by updating its status to 'rejected'.
   * Validates that the user is authorized to perform the action.
   *
   * @param userId - The user performing the action
   * @param loanApplicationId - The loan application ID
   * @returns Promise<void>
   */
  public async rejectLoanApplication(userId: string, loanApplicationId: string): Promise<void> {
    this.logger.debug(`rejectLoanApplication: Rejecting loan application ${loanApplicationId}`);
<<<<<<< HEAD
    const loanApplication = await this.domainServices.loanServices.getLoanApplicationById(loanApplicationId);
    if (!loanApplication) {
      throw new EntityNotFoundException(`Loan application ${loanApplicationId} not found`);
    }
=======

    await this.getLoanApplication(loanApplicationId, userId, AssignmentValidation.Lender, RejectionMessage.Reject);
>>>>>>> 1626b0f7
    
    const status = LoanApplicationStates.Rejected;
    const lenderRespondedAt = new Date();
    const result = await this.domainServices.loanServices.updateLoanApplication(loanApplicationId, { status, lenderId: userId, lenderRespondedAt });
    if (!result) {
      throw new EntityFailedToUpdateException('Failed to reject Loan application');
    }

    this.logger.debug(`Successfully rejected loan application ${loanApplicationId}`);

    //TODO: review to see if we need to notify anyone
  }

  /**
   * Cancels a loan application by updating its status to 'cancelled'.
   * Validates that the user is authorized to perform the action.
   *
   * @param userId - The user performing the action
   * @param loanApplicationId - The loan application ID
   * @returns Promise<void>
   */
  public async cancelLoanApplication(userId: string, loanApplicationId: string): Promise<void> {
    this.logger.debug(`cancelLoanApplication: Cancelling loan application ${loanApplicationId}`);
<<<<<<< HEAD
    const loanApplication = await this.domainServices.loanServices.getLoanApplicationById(loanApplicationId);
    if (!loanApplication) {
      throw new EntityNotFoundException(`Loan application ${loanApplicationId} not found`);
    }
=======
    await this.getLoanApplication(loanApplicationId, userId, AssignmentValidation.Borrower, RejectionMessage.Cancel);
>>>>>>> 1626b0f7

    if (loanApplication.borrowerId !== userId) {
      throw new InvalidUserForLoanApplicationException('Only the borrower can cancel the loan application');
    }

    const status = LoanApplicationStates.Cancelled;
    const result = await this.domainServices.loanServices.updateLoanApplication(loanApplicationId, { status });
    if (!result) {
      throw new EntityFailedToUpdateException('Failed to cancel Loan application');
    }

    this.logger.debug(`Successfully cancelled loan application ${loanApplicationId}`);

    //TODO: generate notification to whoever needs to be told of this.
  } 

<<<<<<< HEAD
  //TODO: This check should be done in the domain service layer
  private async validateApplicationLoanUser(id: string, userId: string) {
    const loanApplication = await this.domainServices.loanServices.getLoanApplicationById(id);
    if (!loanApplication) throw new EntityNotFoundException(`Loan application: ${id} not found`);

    if (loanApplication.borrowerId === userId) return;
    if (!loanApplication.lenderId) return;
    if (loanApplication.lenderId === userId) return;

    throw new InvalidUserForLoanApplicationException('You are not authorized to update this loan application');
=======
  // #region Loan Application Payments (temporary implementation until the backend team revisits)

  private previewLoanApplicationPayments(input: LoanApplicationResponseDto): LoanApplicationPaymentItemDto[] {
    const repaymentStartFallback = addDays(new Date(), 30);
    const preview = ScheduleService.previewApplicationPlan({
      amount: input.loanAmount || 0,
      paymentsCount: input.loanPayments || 0,
      paymentFrequency: (input.loanPaymentFrequency as LoanPaymentFrequency) || LoanPaymentFrequencyCodes.Monthly,
      feeAmount: input.loanServiceFee,
      feeMode: LoanFeeModeCodes.Standard,
      repaymentStartDate: input.loanFirstPaymentDate || repaymentStartFallback,
    });
    return this.mapPaymentsPreviewToDto(preview);
  }

  private mapPaymentsPreviewToDto(payments: PlanPreviewOutputItem[]): LoanApplicationPaymentItemDto[] { 
    return payments
      .map((p) => ({
        paymentDate: p.paymentDate,
        paymentAmount: p.amount + p.feeAmount,
        loanBalance: p.endingBalance,
      }))
      .sort((a, b) => a.paymentDate.getTime() - b.paymentDate.getTime());
>>>>>>> 1626b0f7
  }

  /**
   * Gets the first payment date for the loan application.
   * If no date is provided, defaults to 30 days from now.
   */
  private getFirstPaymentDate(date: Date | null): Date {
    if (date) return date;

    // Default to 30 days from now 
    return addDays(new Date(), 30); 
  }

  // #endregion  

  /**
   * Retrieves a loan application by its ID and validates the user's assignment.
   * Throws exceptions if the application is not found or if the user is not allowed to access it.
   *
   * @param applicationId - The ID of the loan application
   * @param userId - The ID of the user (borrower or lender)
   * @param assignment - The type of assignment validation to perform
   * @param intent - The intent for which the validation is being performed
   * @returns Promise<LoanApplication> - The loan application entity
   */
  private async getLoanApplication(
    applicationId: string,
    userId: string | null,
    assignment: LoanApplicationUserAssignmentValidationType = AssignmentValidation.Any,
    intent: LoanApplicationValidationRejectType = RejectionMessage.View
  ): Promise<LoanApplication> {
    
    const loanApplication = await this.domainServices.loanServices.getLoanApplicationById(applicationId);

    if (!loanApplication) {
      this.logger.error(`Loan application with ID ${applicationId} not found`);
      throw new EntityNotFoundException(`Loan application with ID ${applicationId} not found`);
    }

    this.domainServices.loanServices.validateLoanApplicationUserAssignment(
      loanApplication,
      userId,
      assignment,
      intent
    );

    return loanApplication;
  }
}<|MERGE_RESOLUTION|>--- conflicted
+++ resolved
@@ -1,14 +1,10 @@
 import { IDomainServices } from '@core/modules/domain/idomain.services';
 import { LoanApplicationRequestDto } from '@core/modules/lending/dto/request';
 import { LoanApplicationPaymentItemDto, LoanApplicationResponseDto, PublicLoanApplicationResponseDto } from '@core/modules/lending/dto/response';
-<<<<<<< HEAD
-import { LoanApplicationStates, LoanPaymentFrequencyCodes } from '@library/entity/enum';
-=======
 import { LoanApplicationUserAssignmentValidation as AssignmentValidation, ContactType, LoanApplicationStates, LoanApplicationUserAssignmentValidationType, LoanApplicationValidationRejectType, LoanFeeModeCodes, LoanPaymentFrequency, LoanPaymentFrequencyCodes, LoanApplicationValidationRejectTypes as RejectionMessage } from '@library/entity/enum';
->>>>>>> 1626b0f7
 import { DtoMapper } from '@library/entity/mapping/dto.mapper';
 import { EntityMapper } from '@library/entity/mapping/entity.mapper';
-import { EntityFailedToUpdateException, EntityNotFoundException } from '@library/shared/common/exception/domain';
+import { EntityFailedToUpdateException, EntityNotFoundException, MissingInputException } from '@library/shared/common/exception/domain';
 import { LoanApplication } from '@library/shared/domain/entity';
 import { ScheduleService } from '@library/shared/service';
 import { PlanPreviewOutputItem } from '@library/shared/type/lending';
@@ -153,57 +149,48 @@
 
 
   /**
-   * Submits the loan application by updating its status to 'sent_to_lender'.
-   * This is called when the borrower completes the application and needs it to be sent to the Lender. No lender is assigned yet.
-   * Creates a loan invitee for the lender
-   * Validates that the loan application exists and has required lender information.
+   * Submits the loan application.
+   * This is called when the borrower completes the application and needs it to be sent to the Lender.
+   * Validates the loan application exists and has required lender information.
    *
    * @param userId - The user performing the action (borrower)
    * @param id - The loan application ID
    * @returns Promise<void>
    * 
    * @remarks
-   * This method is called when the borrower completes the application and should send to the Lender. No lender is assigned yet.
-   */
-<<<<<<< HEAD
-  
+   * This method is only called by the borrower when they complete the application and need it to be sent to the Lender.
+   */
+  /*
+
+    await this.domainServices.loanServices.updateLoanApplication(id, { status, borrowerSubmittedAt });
+
+  */
   public async submitLoanApplication(userId: string, id: string): Promise<void> {
     this.logger.debug(`submitLoanApplication: Submitting loan application ${id} from borrower ${userId}`);
 
-    const loanApplication = await this.domainServices.loanServices.getLoanApplicationById(id);
-    if (!loanApplication) {
-      throw new EntityNotFoundException(`Loan application ${id} not found`);
-    }
-
-    const status = LoanApplicationStates.Submitted;
-    const borrowerSubmittedAt = new Date();
-
-    await this.domainServices.loanServices.updateLoanApplication(id, { status, borrowerSubmittedAt });
-=======
-  public async submitLoanApplication(userId: string, id: string): Promise<void> {
-    this.logger.debug(`submitLoanApplication: Submitting loan application ${id}`);
-
     const loanApplication = await this.getLoanApplication(id, userId, AssignmentValidation.Borrower, RejectionMessage.Submit);
 
     const { lenderEmail, lenderFirstName } = loanApplication;
-    
+
     if (!lenderEmail || !lenderFirstName) {
       throw new MissingInputException('Lender information is required to submit loan application');
     }
 
     // The lender may or may not have a Zirtue account yet... regardless, we just need to send a notification to the lender
     const lenderUser = await this.domainServices.userServices.getUserByContact(lenderEmail, ContactType.EMAIL);
+
     const status = LoanApplicationStates.Submitted;
+    const lenderId = lenderUser ? lenderUser.id : null;
     const borrowerSubmittedAt = new Date();
+
     if (lenderUser && lenderUser.id) {
       this.logger.debug(`Lender with email ${lenderEmail} was found. Will assign lenderId now.`);
-      await this.domainServices.loanServices.updateLoanApplication(id, { lenderId: lenderUser.id, status, borrowerSubmittedAt });
     } else {
-      // Assign lenderId once the lender creates/authenticates a Zirtue account
+      // lenderId will be assigned when the lender accepts or rejects the loan application
       this.logger.debug(`Lender with email ${lenderEmail} not found. Will assign lenderId after registration.`);
-      await this.domainServices.loanServices.updateLoanApplication(id, { status, borrowerSubmittedAt });
-    }
->>>>>>> 1626b0f7
+    }
+
+    await this.domainServices.loanServices.updateLoanApplication(id, { status, borrowerSubmittedAt, lenderId });
 
     // TODO: Queue notification to send email to the lender
   }
@@ -221,7 +208,13 @@
 
     const loanApplication = await this.getLoanApplication(loanApplicationId, userId, AssignmentValidation.Lender, RejectionMessage.Accept);
 
-    //TODO: this validation is too restictive and should probably check the non-null value of the loanId field instead
+    // If the lenderId has already been set by the loan application submission because the lender already has a Zirtue account, let's make sure they match.
+    if (loanApplication.lenderId && loanApplication.lenderId !== userId) {
+      this.logger.warn(`User ${userId} is not authorized to accept loan application ${loanApplicationId}`);
+      throw new InvalidUserForLoanApplicationException('You are not authorized to accept this loan application');
+    }
+
+    //TODO: this validation might be too simplistic and could be check through a non-null value of the loanId field instead
     // Validate status to avoid creating double loans
     if (loanApplication.status === LoanApplicationStates.Approved) {
       this.logger.warn(`Loan application ${loanApplicationId} is already approved`);
@@ -229,15 +222,13 @@
       throw new InvalidUserForLoanApplicationException('This loan application has already been accepted');
     }
 
-<<<<<<< HEAD
     //TODO: Need to talk about the expectation of when the lenderId is set
     loanApplication.lenderId = userId;
+
     //TODO: Setting a non null value of the following fields to pass the validation. Needs to be removed once we get paymentId's working
     loanApplication.lenderPaymentAccountId = loanApplication.lenderPaymentAccountId || 'placeholder';
     loanApplication.borrowerPaymentAccountId = loanApplication.borrowerPaymentAccountId || 'placeholder';
 
-=======
->>>>>>> 1626b0f7
     LendingLogic.validateLoanApplicationForAcceptance(loanApplication);
     const createdLoan = await this.domainServices.loanServices.acceptLoanApplication(loanApplicationId, userId);
     if (!createdLoan) {
@@ -245,15 +236,13 @@
       throw new EntityFailedToUpdateException('Failed to create loan from application');
     }
 
-<<<<<<< HEAD
-    //TODO: review because the loan application is not updated until the loan is created.
-=======
     const { id: loanId, state: loanState } = createdLoan;
 
->>>>>>> 1626b0f7
     const status = LoanApplicationStates.Approved;
     const lenderRespondedAt = new Date();
-    await this.domainServices.loanServices.updateLoanApplication(loanApplicationId, { status, lenderId: userId, lenderRespondedAt });
+    const lenderId = userId; // The lender is the user accepting the loan application
+
+    await this.domainServices.loanServices.updateLoanApplication(loanApplicationId, { status, lenderId, lenderRespondedAt, loanId });
 
     this.logger.debug(`Successfully accepted loan application ${loanApplicationId} and created loan ${loanId}`);
 
@@ -276,15 +265,14 @@
    */
   public async rejectLoanApplication(userId: string, loanApplicationId: string): Promise<void> {
     this.logger.debug(`rejectLoanApplication: Rejecting loan application ${loanApplicationId}`);
-<<<<<<< HEAD
+
     const loanApplication = await this.domainServices.loanServices.getLoanApplicationById(loanApplicationId);
     if (!loanApplication) {
       throw new EntityNotFoundException(`Loan application ${loanApplicationId} not found`);
     }
-=======
+
 
     await this.getLoanApplication(loanApplicationId, userId, AssignmentValidation.Lender, RejectionMessage.Reject);
->>>>>>> 1626b0f7
     
     const status = LoanApplicationStates.Rejected;
     const lenderRespondedAt = new Date();
@@ -308,14 +296,10 @@
    */
   public async cancelLoanApplication(userId: string, loanApplicationId: string): Promise<void> {
     this.logger.debug(`cancelLoanApplication: Cancelling loan application ${loanApplicationId}`);
-<<<<<<< HEAD
     const loanApplication = await this.domainServices.loanServices.getLoanApplicationById(loanApplicationId);
     if (!loanApplication) {
       throw new EntityNotFoundException(`Loan application ${loanApplicationId} not found`);
     }
-=======
-    await this.getLoanApplication(loanApplicationId, userId, AssignmentValidation.Borrower, RejectionMessage.Cancel);
->>>>>>> 1626b0f7
 
     if (loanApplication.borrowerId !== userId) {
       throw new InvalidUserForLoanApplicationException('Only the borrower can cancel the loan application');
@@ -332,8 +316,7 @@
     //TODO: generate notification to whoever needs to be told of this.
   } 
 
-<<<<<<< HEAD
-  //TODO: This check should be done in the domain service layer
+  //TODO: This check should be done in the domain service layer (Alex K deleted this method, so I'll look to delete it after I've completed the merge) 
   private async validateApplicationLoanUser(id: string, userId: string) {
     const loanApplication = await this.domainServices.loanServices.getLoanApplicationById(id);
     if (!loanApplication) throw new EntityNotFoundException(`Loan application: ${id} not found`);
@@ -343,9 +326,10 @@
     if (loanApplication.lenderId === userId) return;
 
     throw new InvalidUserForLoanApplicationException('You are not authorized to update this loan application');
-=======
-  // #region Loan Application Payments (temporary implementation until the backend team revisits)
-
+  }
+
+  // #region Loan Application Payments
+  //TODO: This is a temporary implementation until the backend team revisits the payment schedule logic.
   private previewLoanApplicationPayments(input: LoanApplicationResponseDto): LoanApplicationPaymentItemDto[] {
     const repaymentStartFallback = addDays(new Date(), 30);
     const preview = ScheduleService.previewApplicationPlan({
@@ -367,7 +351,6 @@
         loanBalance: p.endingBalance,
       }))
       .sort((a, b) => a.paymentDate.getTime() - b.paymentDate.getTime());
->>>>>>> 1626b0f7
   }
 
   /**
