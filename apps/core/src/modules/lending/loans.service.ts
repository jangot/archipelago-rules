import { LoanState, LoanStateCodes } from '@library/entity/enum';
import { DtoMapper } from '@library/entity/mapping/dto.mapper';
import { EntityMapper } from '@library/entity/mapping/entity.mapper';
import { EntityFailedToUpdateException, EntityNotFoundException, MissingInputException } from '@library/shared/common/exception/domain';
import { Loan, PaymentAccount } from '@library/shared/domain/entity';
import { LOAN_RELATIONS } from '@library/shared/domain/entity/relation';
import { Inject, Injectable, Logger } from '@nestjs/common';
import { ConfigService } from '@nestjs/config';
import { IDomainServices } from '../domain/idomain.services';
import { LoanCreateRequestDto } from './dto/request/loan.create.request.dto';
import { LoanResponseDto } from './dto/response/loan.response.dto';
import { ActionNotAllowedException } from './exceptions/loan-domain.exceptions';
import { ILoanStateManagersFactory } from './interfaces';
import { LendingLogic } from './lending.logic';

@Injectable()
export class LoansService {
  private readonly logger: Logger = new Logger(LoansService.name);

  constructor(
    private readonly domainServices: IDomainServices,
    private readonly config: ConfigService,
    @Inject(ILoanStateManagersFactory)
    private readonly stateManagerFactory: ILoanStateManagersFactory) {}

  public async createLoan(userId: string, input: LoanCreateRequestDto): Promise<LoanResponseDto | null> {
    LendingLogic.validateLoanCreateInput(input);

    const loanCreateInput: Partial<Loan> = EntityMapper.toEntity(input, Loan);
<<<<<<< HEAD
    const { type } = input;

    if (type === LoanTypeCodes.Personal && !loanCreateInput.billerId) {
      const personalBiller = await this.createPersonalBiller(userId);
      loanCreateInput.billerId = personalBiller.id;
    }
=======
>>>>>>> a6fc8350

    // Link user who created a Loan to lender/borrower side
    loanCreateInput.lenderId = userId; // Will come from the loan application, refactor still pending

    const result = await this.domainServices.loanServices.createLoan(loanCreateInput);
    return DtoMapper.toDto(result, LoanResponseDto);
  }

  public async proposeLoan(userId: string, loanId: string, sourcePaymentAccountId: string): Promise<LoanResponseDto | null> {

    const loan = await this.getLoan(loanId);
    LendingLogic.validateLoanProposeInput(userId, loan);

    const paymentAccount = await this.getPaymentAccount(sourcePaymentAccountId, userId);

    const updates: Partial<Loan> = {};
    updates.lenderAccountId = paymentAccount.id; // Will come from the loan application, refactor still pending
    updates.state = LoanStateCodes.Offered;

    const updateResult = await this.domainServices.loanServices.updateLoan(loan.id, updates);
    if (!updateResult) {
      throw new EntityFailedToUpdateException('Failed to update loan');
    }

    const result = await this.getLoan(loanId);
    return DtoMapper.toDto(result, LoanResponseDto);
  }

  /**
   * Advances a loan through its state machine lifecycle by delegating to the appropriate state manager.
   *
   * This method uses the State Pattern to handle loan state transitions. It retrieves the correct
   * state manager instance from the factory based on the loan ID and optional current state,
   * then delegates the advancement logic to that manager. Each state manager is responsible for
   * validating if a transition is possible and executing the appropriate business logic.
   *
   * The method supports the following state transitions:
   *  - `accepted` -> `funding`
   *  - `funding` -> `funded`
   *  - `funded` -> `disbursing`
   *  - `disbursing` -> `disbursed`
   *  - `disbursed` -> `repaying`
   *  - `repaying` -> `repaid`
   *  - `repaid` -> `closed`
   *  - Plus all related error/paused states (e.g., `funding_paused`, `disbursing_paused`)
   *
   * @param loanId - The unique identifier of the loan to advance
   * @param currentState - Optional current state to optimize manager selection. If not provided,
   *                      the factory will retrieve the current state from the database
   * @returns Promise<boolean | null> - true if the loan was successfully advanced to the next state,
   *                                   false if no advancement was possible/needed, null if an error occurred
   */
  public async advanceLoan(loanId: string): Promise<boolean | null>;
  public async advanceLoan(loanId: string, currentState: LoanState): Promise<boolean | null>;
  public async advanceLoan(loanId: string, currentState?: LoanState): Promise<boolean | null> {
    const manager = await this.stateManagerFactory.getManager(loanId, currentState);
    return manager.advance(loanId);
  }

  private async getLoan(loanId: string | null): Promise<Loan> {
    if (!loanId) {
      throw new MissingInputException('Missing Loan Id');
    }
    const loan = await this.domainServices.loanServices.getLoanById(loanId, [LOAN_RELATIONS.Invitee]);
    if (!loan) {
      throw new EntityNotFoundException('Loan not found');
    }
    return loan;
  }

  private async getPaymentAccount(accountId: string, ownerId?: string): Promise<PaymentAccount> {
    const paymentAccount = await this.domainServices.userServices.getPaymentAccountById(accountId);
    if (!paymentAccount) {
      throw new EntityNotFoundException('Payment account not found');
    }
    if (ownerId && paymentAccount.userId !== ownerId) {
      throw new ActionNotAllowedException('Payment account does not belong to the user');
    }

    return paymentAccount;
  }
}<|MERGE_RESOLUTION|>--- conflicted
+++ resolved
@@ -27,15 +27,6 @@
     LendingLogic.validateLoanCreateInput(input);
 
     const loanCreateInput: Partial<Loan> = EntityMapper.toEntity(input, Loan);
-<<<<<<< HEAD
-    const { type } = input;
-
-    if (type === LoanTypeCodes.Personal && !loanCreateInput.billerId) {
-      const personalBiller = await this.createPersonalBiller(userId);
-      loanCreateInput.billerId = personalBiller.id;
-    }
-=======
->>>>>>> a6fc8350
 
     // Link user who created a Loan to lender/borrower side
     loanCreateInput.lenderId = userId; // Will come from the loan application, refactor still pending
