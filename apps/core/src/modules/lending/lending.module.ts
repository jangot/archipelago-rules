import { DataModule } from '@core/modules/data';
import { DomainModule } from '@core/modules/domain/domain.module';
import { LoanApplicationsController } from '@core/modules/lending/loan-applications.controller';
import { LoanApplicationsService } from '@core/modules/lending/loan-applications.service';
import { ScheduleService } from '@library/shared/service';
import { Logger, Module } from '@nestjs/common';
import { ConfigModule } from '@nestjs/config';
import { CqrsModule } from '@nestjs/cqrs';
import { JwtModule } from '@nestjs/jwt';
<<<<<<< HEAD
import { BillersController } from './billers.controller';
import { BillersService } from './billers.service';
import { LENDING_EVENT_HANDLERS } from './event-handlers';
=======
>>>>>>> fb70461f
import { ILoanStateManagers, ILoanStateManagersFactory } from './interfaces';
import { LoanStateManagersFactory } from './loan-state-manager-factory';
import { LOAN_STATE_MANAGERS, LoanStateManagers } from './loan-state-managers';
import { LOAN_STATE_STRATEGIES } from './loan-state-managers/strategy';
import { LoansController } from './loans.controller';
import { LoansService } from './loans.service';
import { ScheduleController } from './schedule.controller';

@Module({
  imports: [JwtModule, ConfigModule, DomainModule, CqrsModule, DataModule],
  controllers: [LoansController, LoanApplicationsController, ScheduleController],
  providers: [
    Logger,
    LoansService, 
    LoanApplicationsService,
    ScheduleService,
    // Individual state managers (spread from array)
    ...LOAN_STATE_MANAGERS,
    // Loan state strategies
    ...LOAN_STATE_STRATEGIES,
    // State managers container and factory
    { provide: ILoanStateManagers, useClass: LoanStateManagers },
    { provide: ILoanStateManagersFactory, useClass: LoanStateManagersFactory },
    ...LENDING_EVENT_HANDLERS, // Spread event handlers if any
  ],
})
export class LendingModule {}<|MERGE_RESOLUTION|>--- conflicted
+++ resolved
@@ -7,12 +7,7 @@
 import { ConfigModule } from '@nestjs/config';
 import { CqrsModule } from '@nestjs/cqrs';
 import { JwtModule } from '@nestjs/jwt';
-<<<<<<< HEAD
-import { BillersController } from './billers.controller';
-import { BillersService } from './billers.service';
 import { LENDING_EVENT_HANDLERS } from './event-handlers';
-=======
->>>>>>> fb70461f
 import { ILoanStateManagers, ILoanStateManagersFactory } from './interfaces';
 import { LoanStateManagersFactory } from './loan-state-manager-factory';
 import { LOAN_STATE_MANAGERS, LoanStateManagers } from './loan-state-managers';
