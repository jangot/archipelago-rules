<<<<<<< HEAD
import { ILoan } from '@library/entity/entity-interface';
=======
>>>>>>> 3ea425cc
import { LoanPaymentTypeCodes } from '@library/entity/enum';
import { Loan, LoanPayment } from '@library/shared/domain/entity';
import { Injectable } from '@nestjs/common';
import { PaymentDomainService } from '@payment/modules/domain/services';
import { BaseLoanPaymentManager, PaymentAccountPair } from './base-loan-payment-manager';

/**
 * RefundPaymentManager handles loan refund payments where funds are returned
 * to borrowers or billers due to loan cancellations, overpayments, or fee
 * reversals. This implements flexible refund flows that can originate from
 * lenders and target various recipients based on refund scenarios.
 * 
 * Key responsibilities:
 * - Process refund transfers for loan cancellations and overpayments
 * - Handle fee reversals and partial refund scenarios
 * - Support multiple refund recipients (borrowers, billers, etc.)
 * - Calculate appropriate refund amounts based on loan history
 * - Integrate with payment history for accurate refund calculations
 */
@Injectable()
export class RefundPaymentManager extends BaseLoanPaymentManager {

  constructor(protected readonly paymentDomainService: PaymentDomainService) {
    super(paymentDomainService, LoanPaymentTypeCodes.Refund);
  }

  /**
   * Resolves account pair for refund payment flows. Currently implements
   * Lender → Biller refund flow as the primary scenario, but refund logic
   * should be enhanced to support multiple recipient types based on the
   * specific refund scenario (loan cancellation, overpayment, fee reversal).
   * 
   * @param loan - Loan entity containing account information
   * @returns Payment account pair with lender as source and biller as target
   */
<<<<<<< HEAD
  protected getAccountPairForPaymentType(loan: ILoan): PaymentAccountPair {
    return { 
      fromAccountId: loan.lenderAccountId,
      toAccountId: loan.biller?.paymentAccountId || null,
    };
=======
  public async initiate(loanId: string): Promise<LoanPayment | null> {
    return this.initiatePayment(loanId);
>>>>>>> 3ea425cc
  }

  /**
   * Calculates refund amount using loan principal as base amount. This is
   * a simplified implementation that needs enhancement to handle complex
   * refund scenarios including partial refunds based on payment history,
   * fee reversals, interest adjustments, and time-based refund calculations.
   * 
   * @param loan - Loan entity containing amount information
   * @returns The refund amount to be processed, defaults to 0 if not specified
   * @todo Requires more sophisticated logic for refund amount calculation
   *       including partial refunds, fee reversals, interest adjustments,
   *       and payment history analysis for accurate refund determination
   */
<<<<<<< HEAD
  protected getPaymentAmount(loan: ILoan): number {
    return loan.amount || 0;
=======
  protected async getPaymentAccounts(loan: Loan): Promise<{ fromAccountId: string | null; toAccountId: string | null }> {
    const { lenderAccountId, biller } = loan;
    
    if (!lenderAccountId) {
      this.logger.warn(`Lender account ID is missing for loan ${loan.id}`);
      return { fromAccountId: null, toAccountId: null };
    }

    if (!biller || !biller.paymentAccountId) {
      this.logger.warn(`Biller or Biller's payment Account is missing for loan ${loan.id}`);
      return { fromAccountId: null, toAccountId: null };
    }

    return { 
      fromAccountId: lenderAccountId,
      toAccountId: biller.paymentAccountId,
    };
>>>>>>> 3ea425cc
  }
}<|MERGE_RESOLUTION|>--- conflicted
+++ resolved
@@ -1,9 +1,5 @@
-<<<<<<< HEAD
-import { ILoan } from '@library/entity/entity-interface';
-=======
->>>>>>> 3ea425cc
 import { LoanPaymentTypeCodes } from '@library/entity/enum';
-import { Loan, LoanPayment } from '@library/shared/domain/entity';
+import { Loan } from '@library/shared/domain/entity';
 import { Injectable } from '@nestjs/common';
 import { PaymentDomainService } from '@payment/modules/domain/services';
 import { BaseLoanPaymentManager, PaymentAccountPair } from './base-loan-payment-manager';
@@ -37,16 +33,11 @@
    * @param loan - Loan entity containing account information
    * @returns Payment account pair with lender as source and biller as target
    */
-<<<<<<< HEAD
-  protected getAccountPairForPaymentType(loan: ILoan): PaymentAccountPair {
+  protected getAccountPairForPaymentType(loan: Loan): PaymentAccountPair {
     return { 
       fromAccountId: loan.lenderAccountId,
       toAccountId: loan.biller?.paymentAccountId || null,
     };
-=======
-  public async initiate(loanId: string): Promise<LoanPayment | null> {
-    return this.initiatePayment(loanId);
->>>>>>> 3ea425cc
   }
 
   /**
@@ -61,27 +52,7 @@
    *       including partial refunds, fee reversals, interest adjustments,
    *       and payment history analysis for accurate refund determination
    */
-<<<<<<< HEAD
-  protected getPaymentAmount(loan: ILoan): number {
+  protected getPaymentAmount(loan: Loan): number {
     return loan.amount || 0;
-=======
-  protected async getPaymentAccounts(loan: Loan): Promise<{ fromAccountId: string | null; toAccountId: string | null }> {
-    const { lenderAccountId, biller } = loan;
-    
-    if (!lenderAccountId) {
-      this.logger.warn(`Lender account ID is missing for loan ${loan.id}`);
-      return { fromAccountId: null, toAccountId: null };
-    }
-
-    if (!biller || !biller.paymentAccountId) {
-      this.logger.warn(`Biller or Biller's payment Account is missing for loan ${loan.id}`);
-      return { fromAccountId: null, toAccountId: null };
-    }
-
-    return { 
-      fromAccountId: lenderAccountId,
-      toAccountId: biller.paymentAccountId,
-    };
->>>>>>> 3ea425cc
   }
 }