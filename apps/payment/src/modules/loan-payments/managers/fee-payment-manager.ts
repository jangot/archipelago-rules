<<<<<<< HEAD
import { ILoan } from '@library/entity/entity-interface';
import { LoanPaymentTypeCodes } from '@library/entity/enum';
=======
import { LoanPaymentStateCodes, LoanPaymentTypeCodes } from '@library/entity/enum';
import { Loan, LoanPayment } from '@library/shared/domain/entity';
>>>>>>> 3ea425cc
import { Injectable } from '@nestjs/common';
import { PaymentDomainService } from '@payment/modules/domain/services';
import { BaseLoanPaymentManager, PaymentAccountPair } from './base-loan-payment-manager';

/**
 * FeePaymentManager handles loan fee payments where lenders pay processing
 * fees and service charges to Zirtue for loan origination and management
 * services.
 * 
 * Key responsibilities:
 * - Process lender-to-Zirtue fee transfers
 * - Handle processing fees, service charges, and other loan-related costs
 * - Use loan's feeAmount field for payment calculation
 */
@Injectable()
export class FeePaymentManager extends BaseLoanPaymentManager {

  constructor(protected readonly paymentDomainService: PaymentDomainService) {
    super(paymentDomainService, LoanPaymentTypeCodes.Fee);
  }

  /**
<<<<<<< HEAD
   * Resolves account pair for the Lender → Zirtue fee payment flow.
   * The source account is the lender's account, while the target should
   * be Zirtue's fee collection account (currently using biller account
   * as temporary implementation pending dedicated fee account setup).
   * 
   * @param loan - Loan entity containing lender account information
   * @returns Payment account pair with lender as source and Zirtue as target
   * @todo Use explicit Payment Account for Fee instead of biller account
   */
  protected getAccountPairForPaymentType(loan: ILoan): PaymentAccountPair {
=======
   * Initiates a new fee payment for a loan
   * @param loanId The ID of the loan for which to initiate a fee payment
   * @returns The created loan payment or null if creation failed
   */
  public async initiate(loanId: string): Promise<LoanPayment | null> {
    return this.initiatePayment(loanId);
  }

  /**
   * Gets the source and target payment account IDs for fee payment
   * @param loan The loan for which to get payment accounts
   * @returns Object containing fromAccountId and toAccountId
   */
  protected async getPaymentAccounts(loan: Loan): Promise<{ fromAccountId: string | null; toAccountId: string | null }> {
    const { lenderAccountId, biller } = loan;
    
    if (!lenderAccountId) {
      this.logger.warn(`Lender account ID is missing for loan ${loan.id}`);
      return { fromAccountId: null, toAccountId: null };
    }

    if (!biller || !biller.paymentAccountId) {
      this.logger.warn(`Biller or Biller's payment Account is missing for loan ${loan.id}`);
      return { fromAccountId: null, toAccountId: null };
    }

>>>>>>> 3ea425cc
    return { 
      fromAccountId: loan.lenderAccountId,
      toAccountId: loan.biller?.paymentAccountId || null,
    };
  }
  
  /**
   * Calculates the fee payment amount using the loan's configured fee amount.
   * Fee payments use only the feeAmount field from the loan entity, which
   * represents processing fees, service charges, or other costs associated
   * with loan origination and management. This amount is separate from the
   * loan principal handled by funding payments.
   * 
   * @param loan - Loan entity containing fee amount configuration
   * @returns The fee amount to be paid, defaults to 0 if no fees configured
   */
  protected getPaymentAmount(loan: Loan): number {
    return loan.feeAmount || 0;
  }
<<<<<<< HEAD
=======
  
  /**
   * Gets the payment options for fee payment
   * For zero amount, automatically mark as completed
   * @param _loan The loan for which to get payment options
   * @param amount The payment amount
   * @returns Object containing payment options
   */
  protected getPaymentOptions(_loan: Loan, amount: number): PaymentOptions {
    // If amount is zero then create a completed payment without steps
    if (!amount) {
      const completionDate = new Date();
      return { 
        state: LoanPaymentStateCodes.Completed,
        completedAt: completionDate,
        scheduledAt: completionDate,
        initiatedAt: completionDate,
      };
    }
    return { state: LoanPaymentStateCodes.Created };
  }
>>>>>>> 3ea425cc
}<|MERGE_RESOLUTION|>--- conflicted
+++ resolved
@@ -1,10 +1,5 @@
-<<<<<<< HEAD
-import { ILoan } from '@library/entity/entity-interface';
 import { LoanPaymentTypeCodes } from '@library/entity/enum';
-=======
-import { LoanPaymentStateCodes, LoanPaymentTypeCodes } from '@library/entity/enum';
-import { Loan, LoanPayment } from '@library/shared/domain/entity';
->>>>>>> 3ea425cc
+import { Loan } from '@library/shared/domain/entity';
 import { Injectable } from '@nestjs/common';
 import { PaymentDomainService } from '@payment/modules/domain/services';
 import { BaseLoanPaymentManager, PaymentAccountPair } from './base-loan-payment-manager';
@@ -27,7 +22,6 @@
   }
 
   /**
-<<<<<<< HEAD
    * Resolves account pair for the Lender → Zirtue fee payment flow.
    * The source account is the lender's account, while the target should
    * be Zirtue's fee collection account (currently using biller account
@@ -37,35 +31,7 @@
    * @returns Payment account pair with lender as source and Zirtue as target
    * @todo Use explicit Payment Account for Fee instead of biller account
    */
-  protected getAccountPairForPaymentType(loan: ILoan): PaymentAccountPair {
-=======
-   * Initiates a new fee payment for a loan
-   * @param loanId The ID of the loan for which to initiate a fee payment
-   * @returns The created loan payment or null if creation failed
-   */
-  public async initiate(loanId: string): Promise<LoanPayment | null> {
-    return this.initiatePayment(loanId);
-  }
-
-  /**
-   * Gets the source and target payment account IDs for fee payment
-   * @param loan The loan for which to get payment accounts
-   * @returns Object containing fromAccountId and toAccountId
-   */
-  protected async getPaymentAccounts(loan: Loan): Promise<{ fromAccountId: string | null; toAccountId: string | null }> {
-    const { lenderAccountId, biller } = loan;
-    
-    if (!lenderAccountId) {
-      this.logger.warn(`Lender account ID is missing for loan ${loan.id}`);
-      return { fromAccountId: null, toAccountId: null };
-    }
-
-    if (!biller || !biller.paymentAccountId) {
-      this.logger.warn(`Biller or Biller's payment Account is missing for loan ${loan.id}`);
-      return { fromAccountId: null, toAccountId: null };
-    }
-
->>>>>>> 3ea425cc
+  protected getAccountPairForPaymentType(loan: Loan): PaymentAccountPair {
     return { 
       fromAccountId: loan.lenderAccountId,
       toAccountId: loan.biller?.paymentAccountId || null,
@@ -85,28 +51,4 @@
   protected getPaymentAmount(loan: Loan): number {
     return loan.feeAmount || 0;
   }
-<<<<<<< HEAD
-=======
-  
-  /**
-   * Gets the payment options for fee payment
-   * For zero amount, automatically mark as completed
-   * @param _loan The loan for which to get payment options
-   * @param amount The payment amount
-   * @returns Object containing payment options
-   */
-  protected getPaymentOptions(_loan: Loan, amount: number): PaymentOptions {
-    // If amount is zero then create a completed payment without steps
-    if (!amount) {
-      const completionDate = new Date();
-      return { 
-        state: LoanPaymentStateCodes.Completed,
-        completedAt: completionDate,
-        scheduledAt: completionDate,
-        initiatedAt: completionDate,
-      };
-    }
-    return { state: LoanPaymentStateCodes.Created };
-  }
->>>>>>> 3ea425cc
 }