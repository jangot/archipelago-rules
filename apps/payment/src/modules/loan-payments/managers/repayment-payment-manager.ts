--- conflicted
+++ resolved
@@ -1,11 +1,5 @@
-<<<<<<< HEAD
-import { ILoan, ILoanPayment } from '@library/entity/entity-interface';
 import { LoanPaymentStateCodes, LoanPaymentTypeCodes } from '@library/entity/enum';
-=======
-import { LoanPaymentTypeCodes } from '@library/entity/enum';
 import { Loan, LoanPayment } from '@library/shared/domain/entity';
-import { LOAN_PAYMENT_RELATIONS, LOAN_RELATIONS } from '@library/shared/domain/entity/relation';
->>>>>>> 3ea425cc
 import { ScheduleService } from '@library/shared/service';
 import { PlanPreviewInput, PlanPreviewOutputItem, RepaymentPlanPaidPayment } from '@library/shared/type/lending';
 import { Injectable } from '@nestjs/common';
@@ -32,7 +26,6 @@
     super(paymentDomainService, LoanPaymentTypeCodes.Repayment);
   }
 
-<<<<<<< HEAD
   /**
    * Resolves account pair for the Borrower → Lender repayment payment flow.
    * Repayments flow directly from the borrower's account to the lender's
@@ -42,27 +35,12 @@
    * @param loan - Loan entity containing borrower and lender account information
    * @returns Payment account pair with borrower as source and lender as target
    */
-  protected getAccountPairForPaymentType(loan: ILoan): PaymentAccountPair {
+  protected getAccountPairForPaymentType(loan: Loan): PaymentAccountPair {
     return { 
       fromAccountId: loan.borrowerAccountId,
       toAccountId: loan.lenderAccountId,
     };
   }
-=======
-  public async initiate(loanId: string): Promise<LoanPayment | null> {
-    this.logger.debug(`Initiating repayment payment for loan ${loanId}`);
-    
-    // Get loan with necessary relations
-    const loan = await this.getLoan(loanId, [LOAN_RELATIONS.Payments, LOAN_RELATIONS.Biller, LOAN_RELATIONS.BillerPaymentAccount]);
-    const { payments, type } = loan;
-
-    // Get payment accounts
-    const { fromAccountId, toAccountId } = await this.getPaymentAccounts(loan);
-    if (!fromAccountId || !toAccountId) return null;
-    
-    // Get the route with its steps
-    const route = await this.findRouteForPayment(fromAccountId, toAccountId, type);
->>>>>>> 3ea425cc
 
   /**
    * Determines if another repayment can be initiated after previous completions.
@@ -75,7 +53,7 @@
    * @param completedPayments - Array of already completed repayment payments
    * @returns True if more payments can be initiated, false if loan is fully paid
    */
-  protected canInitiateAfterCompleted(loan: ILoan, completedPayments: ILoanPayment[]): boolean {
+  protected canInitiateAfterCompleted(loan: Loan, completedPayments: LoanPayment[]): boolean {
     const { id: loanId, paymentsCount } = loan;
     const highestPaymentNumber = Math.max(...completedPayments.map(p => p.paymentNumber || 0));
     if (highestPaymentNumber >= paymentsCount) { 
@@ -95,7 +73,7 @@
    * @param loan - Loan entity with repayment configuration and payment history
    * @returns Partial payment object with calculated amount and schedule, or null if calculation fails
    */
-  protected calculateNewPayment(loan: ILoan): Partial<ILoanPayment> | null {
+  protected calculateNewPayment(loan: Loan): Partial<LoanPayment> | null {
     const { id: loanId, payments } = loan;
 
     const samePaymentsCompleted = this.getSameCompletedPayments(payments);
@@ -107,33 +85,6 @@
       this.logger.error(`Unable to calculate next payment for loan ${loanId}`, { loan });
       return null;
     }
-<<<<<<< HEAD
-=======
-    // Save the generated steps
-    await this.paymentDomainService.createPaymentSteps(generatedSteps);
-    // Return the saved payment with its steps
-    return this.paymentDomainService.getLoanPaymentById(savedPayment.id, [LOAN_PAYMENT_RELATIONS.Steps]);
-  }
-
-  /**
-   * Gets the source and target payment account IDs for repayment payment
-   * For repayments, the borrower pays to the lender (reverse direction from other payments)
-   * @param loan The loan for which to get payment accounts
-   * @returns Object containing fromAccountId and toAccountId
-   */
-  protected async getPaymentAccounts(loan: Loan): Promise<{ fromAccountId: string | null; toAccountId: string | null }> {
-    const { lenderAccountId, borrowerAccountId } = loan;
-    
-    if (!lenderAccountId) {
-      this.logger.warn(`Lender account ID is missing for loan ${loan.id}`);
-      return { fromAccountId: null, toAccountId: null };
-    }
-
-    if (!borrowerAccountId) {
-      this.logger.warn(`Borrower account ID is missing for loan ${loan.id}`);
-      return { fromAccountId: null, toAccountId: null };
-    }
->>>>>>> 3ea425cc
 
     const failedAttempts = this.getSameFailedPayments(payments);
     const installmentAttempts = failedAttempts && failedAttempts.length ? failedAttempts.filter(a => a.paymentNumber === paymentNumber).length : 0;
