<<<<<<< HEAD
import { ILoan, IPaymentsRouteStep } from '@library/entity/entity-interface';
=======
>>>>>>> 3ea425cc
import { LoanPaymentTypeCodes } from '@library/entity/enum';
import { Loan, LoanPayment, PaymentsRouteStep } from '@library/shared/domain/entity';
import { Injectable } from '@nestjs/common';
import { PaymentDomainService } from '@payment/modules/domain/services';
import { BaseLoanPaymentManager, PaymentAccountPair } from './base-loan-payment-manager';

/**
 * DisbursementPaymentManager handles the final phase of loan funding where
 * Zirtue transfers loan principal from their holding account to the merchant
 * or biller's payment account. This implements the Zirtue → Biller payment
 * flow and completes the loan funding process.
 * 
 * Key responsibilities:
 * - Process Zirtue-to-biller fund transfers
 * - Handle remaining steps of multi-step payment routes
 * - Transfer only the loan principal (excluding fees retained by Zirtue)
 * - Complete the loan funding cycle after FundingPaymentManager
 */
@Injectable()
export class DisbursementPaymentManager extends BaseLoanPaymentManager {

  constructor(protected readonly paymentDomainService: PaymentDomainService) {
    super(paymentDomainService, LoanPaymentTypeCodes.Disbursement);
  }

  /**
<<<<<<< HEAD
   * Resolves account pair for the Zirtue → Biller disbursement payment flow.
   * The source should be Zirtue's holding account (currently using lender
   * account as temporary implementation) and target is the biller's payment
   * account where loan funds are ultimately delivered.
   * 
   * @param loan - Loan entity containing account information
   * @returns Payment account pair with Zirtue as source and biller as target
   */
  protected getAccountPairForPaymentType(loan: ILoan): PaymentAccountPair {
=======
   * Initiates a new disbursement payment for a loan
   * @param loanId The ID of the loan for which to initiate a disbursement payment
   * @returns The created loan payment or null if creation failed
   */
  public async initiate(loanId: string): Promise<LoanPayment | null> {
    return this.initiatePayment(loanId);
  }

  /**
   * Gets the source and target payment account IDs for disbursement payment
   * @param loan The loan for which to get payment accounts
   * @returns Object containing fromAccountId and toAccountId
   */
  protected async getPaymentAccounts(loan: Loan): Promise<PaymentAccountPair> {
    const { lenderAccountId, biller } = loan;
    
    if (!lenderAccountId) {
      this.logger.warn(`Lender account ID is missing for loan ${loan.id}`);
      return { fromAccountId: null, toAccountId: null };
    }

    if (!biller || !biller.paymentAccountId) {
      this.logger.warn(`Biller or Biller's payment Account is missing for loan ${loan.id}`);
      return { fromAccountId: null, toAccountId: null };
    }

>>>>>>> 3ea425cc
    return { 
      fromAccountId: loan.lenderAccountId,
      toAccountId: loan.biller?.paymentAccountId || null,
    };
  }
  
  /**
   * Filters route steps to exclude the funding phase for multi-step routes.
   * In combined Funding + Disbursement routes, disbursement handles all steps
   * after the first one (Zirtue → Biller and any intermediate steps), while
   * funding handles the initial step (Lender → Zirtue). For single-step routes,
   * disbursement processes all steps directly.
   * 
   * @param routeSteps - Complete array of route steps from payment route
   * @returns Array containing steps 2 through N, or all steps if single-step route
   */
  protected getStepsToApply(routeSteps: PaymentsRouteStep[]): PaymentsRouteStep[] {
    if (routeSteps.length > 1) {
      return routeSteps.slice(1);
    }
    return routeSteps;
  }
}<|MERGE_RESOLUTION|>--- conflicted
+++ resolved
@@ -1,9 +1,5 @@
-<<<<<<< HEAD
-import { ILoan, IPaymentsRouteStep } from '@library/entity/entity-interface';
-=======
->>>>>>> 3ea425cc
 import { LoanPaymentTypeCodes } from '@library/entity/enum';
-import { Loan, LoanPayment, PaymentsRouteStep } from '@library/shared/domain/entity';
+import { Loan, PaymentsRouteStep } from '@library/shared/domain/entity';
 import { Injectable } from '@nestjs/common';
 import { PaymentDomainService } from '@payment/modules/domain/services';
 import { BaseLoanPaymentManager, PaymentAccountPair } from './base-loan-payment-manager';
@@ -28,7 +24,6 @@
   }
 
   /**
-<<<<<<< HEAD
    * Resolves account pair for the Zirtue → Biller disbursement payment flow.
    * The source should be Zirtue's holding account (currently using lender
    * account as temporary implementation) and target is the biller's payment
@@ -37,35 +32,7 @@
    * @param loan - Loan entity containing account information
    * @returns Payment account pair with Zirtue as source and biller as target
    */
-  protected getAccountPairForPaymentType(loan: ILoan): PaymentAccountPair {
-=======
-   * Initiates a new disbursement payment for a loan
-   * @param loanId The ID of the loan for which to initiate a disbursement payment
-   * @returns The created loan payment or null if creation failed
-   */
-  public async initiate(loanId: string): Promise<LoanPayment | null> {
-    return this.initiatePayment(loanId);
-  }
-
-  /**
-   * Gets the source and target payment account IDs for disbursement payment
-   * @param loan The loan for which to get payment accounts
-   * @returns Object containing fromAccountId and toAccountId
-   */
-  protected async getPaymentAccounts(loan: Loan): Promise<PaymentAccountPair> {
-    const { lenderAccountId, biller } = loan;
-    
-    if (!lenderAccountId) {
-      this.logger.warn(`Lender account ID is missing for loan ${loan.id}`);
-      return { fromAccountId: null, toAccountId: null };
-    }
-
-    if (!biller || !biller.paymentAccountId) {
-      this.logger.warn(`Biller or Biller's payment Account is missing for loan ${loan.id}`);
-      return { fromAccountId: null, toAccountId: null };
-    }
-
->>>>>>> 3ea425cc
+  protected getAccountPairForPaymentType(loan: Loan): PaymentAccountPair {
     return { 
       fromAccountId: loan.lenderAccountId,
       toAccountId: loan.biller?.paymentAccountId || null,
