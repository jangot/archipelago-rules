import { BillersDomainService } from '@library/shared/domain/service/billers.domain.service';
import { Module } from '@nestjs/common';
import { ConfigModule } from '@nestjs/config';
import { CqrsModule } from '@nestjs/cqrs';
import { DataModule } from '../data';
import { DomainServices } from './domain.services';
import { IDomainServices } from './idomain.services';
import { PaymentDomainService } from './services';
import {
  SharedNotificationDataViewDomainService,
  SharedNotificationDomainService,
} from '@library/shared/domain/service';


@Module({
  imports: [
<<<<<<< HEAD
    CqrsModule,
    ConfigModule,
    DataModule,
    JwtModule,
  ],
  providers: [
    PaymentDomainService,
    SharedNotificationDomainService,
    SharedNotificationDataViewDomainService,
=======
    CqrsModule, 
    ConfigModule, 
    DataModule, 
  ],
  providers: [
    PaymentDomainService,
    BillersDomainService,
>>>>>>> d3dea62d
    { provide: IDomainServices, useClass: DomainServices },
  ],
  exports: [IDomainServices],
})
export class DomainModule {}<|MERGE_RESOLUTION|>--- conflicted
+++ resolved
@@ -14,27 +14,17 @@
 
 @Module({
   imports: [
-<<<<<<< HEAD
     CqrsModule,
     ConfigModule,
     DataModule,
-    JwtModule,
-  ],
-  providers: [
-    PaymentDomainService,
-    SharedNotificationDomainService,
-    SharedNotificationDataViewDomainService,
-=======
-    CqrsModule, 
-    ConfigModule, 
-    DataModule, 
   ],
   providers: [
     PaymentDomainService,
     BillersDomainService,
->>>>>>> d3dea62d
+    SharedNotificationDomainService,
+    SharedNotificationDataViewDomainService,
     { provide: IDomainServices, useClass: DomainServices },
   ],
-  exports: [IDomainServices],
+  exports: [IDomainServices, PaymentDomainService],
 })
 export class DomainModule {}