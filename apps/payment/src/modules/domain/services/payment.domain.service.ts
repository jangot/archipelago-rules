<<<<<<< HEAD
import { ILoan, ILoanPayment, ILoanPaymentStep, IPaymentAccount, IPaymentsRoute, ITransfer } from '@library/entity/entity-interface';
import { LoanPaymentStateCodes, LoanPaymentType, LoanType, PaymentStepState, TransferStateCodes } from '@library/entity/enum';
import { BaseDomainServices } from '@library/shared/common/domainservice';
import { EntityNotFoundException, MissingInputException } from '@library/shared/common/exception/domain';
import { LOAN_PAYMENT_STEP_RELATIONS, LoanPaymentRelation, LoanPaymentStepRelation, LoanRelation, PaymentAccountRelation, PAYMENTS_ROUTE_RELATIONS, TRANSFER_RELATIONS, TransferRelation } from '@library/shared/domain/entity/relation';
import { TransferErrorDetails } from '@library/shared/type/lending';
=======
import { LoanPaymentStateCodes, LoanPaymentType, LoanPaymentTypeCodes, LoanType, PaymentStepState, TransferStateCodes } from '@library/entity/enum';
import { BaseDomainServices } from '@library/shared/common/domainservice';
import { EntityNotFoundException, MissingInputException } from '@library/shared/common/exception/domain';
import { Loan, LoanPayment, LoanPaymentStep, PaymentAccount, PaymentsRoute, Transfer } from '@library/shared/domain/entity';
import { LOAN_PAYMENT_STEP_RELATIONS, LoanPaymentRelation, LoanPaymentStepRelation, LoanRelation, PAYMENTS_ROUTE_RELATIONS, PaymentAccountRelation, TRANSFER_RELATIONS, TransferRelation } from '@library/shared/domain/entity/relation';
import { PlanPreviewOutputItem, TransferErrorDetails } from '@library/shared/type/lending';
>>>>>>> 3ea425cc
import { Injectable, Logger } from '@nestjs/common';
import { ConfigService } from '@nestjs/config';
import { PaymentDataService } from '@payment/modules/data';

@Injectable()
export class PaymentDomainService extends BaseDomainServices {
  protected readonly logger = new Logger(PaymentDomainService.name);

  constructor(
    protected readonly data: PaymentDataService,
    protected readonly config: ConfigService
  ) {
    super(data);
  }

  // #region Accounts
  public async addPaymentAccount(userId: string, input: Partial<PaymentAccount>): Promise<PaymentAccount | null> {
    this.logger.debug(`Adding payment account for user ${userId}`, { input });
    return this.data.paymentAccounts.createPaymentAccount({ ...input, userId: userId });
  }

  public async getPaymentAccountById(paymentAccountId: string, relations?: PaymentAccountRelation[]): Promise<PaymentAccount | null> {
    this.logger.debug(`Fetching payment account by ID ${paymentAccountId}`, relations);
    return this.data.paymentAccounts.getPaymentAccountById(paymentAccountId, relations);
  }
  // #endregion

  // #region Loan
  public async getLoanById(loanId: string, relations?: LoanRelation[]): Promise<Loan | null> {
    return this.data.loans.getLoanById(loanId, relations);
  }
  // #endregion

  // #region Loan Payment
  public async getLoanPaymentById(paymentId: string, relations?: LoanPaymentRelation[]): Promise<LoanPayment | null> {
    return this.data.loanPayments.getPaymentById(paymentId, relations);
  }

  public async getPaymentsByIds(paymentIds: string[], relations?: LoanPaymentRelation[]): Promise<LoanPayment[] | null> {
    return this.data.loanPayments.getPaymentsByIds(paymentIds, relations);
  }



  public async updatePayment(paymentId: string, updates: Partial<LoanPayment>): Promise<boolean | null> {
    this.logger.debug(`Updating loan payment ${paymentId}`, { updates });
    return this.data.loanPayments.updatePayment(paymentId, updates);
  }

  public async findRouteForPayment(
    fromAccountId: string, 
    toAccountId: string, 
    state: LoanPaymentType, 
    loanType: LoanType
  ): Promise<PaymentsRoute  | null> {
    const [fromAccountResult, toAccountResult] = await Promise.all([
      this.data.paymentAccounts.getPaymentAccountById(fromAccountId), 
      this.data.paymentAccounts.getPaymentAccountById(toAccountId),
    ]);
    if (!fromAccountResult || !toAccountResult) {
      this.logger.warn(`Payment accounts not found: from ${fromAccountId}, to ${toAccountId}`);
      return null;
    }

    const { type: fromAccount, ownership: fromOwnership, provider: fromProvider } = fromAccountResult;
    const { type: toAccount, ownership: toOwnership, provider: toProvider } = toAccountResult;

    const route = await this.data.paymentsRoute.findRoute(
      { 
        fromAccount, fromOwnership, fromProvider, toAccount, toOwnership, toProvider, 
        loanStage: state, loanType, 
      }, 
      [PAYMENTS_ROUTE_RELATIONS.Steps]);

    return route;
  }

  public async createPayment(input: Partial<LoanPayment>): Promise<LoanPayment | null> {
    this.logger.debug('Creating payment ', { input });

    return this.data.loanPayments.createPayment(input);
  }

<<<<<<< HEAD
=======
  public async createRepaymentByPreview(preview: PlanPreviewOutputItem, loanId: string): Promise<LoanPayment | null> {
    this.logger.debug(`Creating repayment payment for loan ${loanId}`, { preview });

    if (!preview || !preview.amount || !preview.paymentDate) {
      this.logger.warn(`Invalid repayment preview for loan ${loanId}`);
      return null;
    }

    return this.data.loanPayments.createPayment({
      id: v4(),
      amount: preview.amount,
      loanId,
      paymentNumber: preview.index,
      type: LoanPaymentTypeCodes.Repayment,
      state: LoanPaymentStateCodes.Created,
      scheduledAt: preview.paymentDate,
    });
  }

>>>>>>> 3ea425cc
  public async completePayment(paymentId: string): Promise<boolean | null> {
    this.logger.debug(`Completing payment ${paymentId}`);
    return this.data.loanPayments.updatePayment(
      paymentId, 
      { 
        state: LoanPaymentStateCodes.Completed, 
        completedAt: new Date(), 
      });
  }

  public async failPayment(paymentId: string, stepId: string): Promise<boolean | null> {
    this.logger.debug(`Failing payment ${paymentId} because of step ${stepId}`);
    return this.data.loanPayments.updatePayment(
      paymentId, 
      { 
        state: LoanPaymentStateCodes.Failed, 
      });
  }

  // #endregion

  // #region Loan Payment Steps
  public async getLoanPaymentStepById(stepId: string, relations?: LoanPaymentStepRelation[]): Promise<LoanPaymentStep> {
    if (!stepId) {
      throw new MissingInputException('Missing step ID');
    }
    const loanPaymentStep = await this.data.loanPaymentSteps.getStepById(stepId, relations);
    if (!loanPaymentStep) {
      throw new EntityNotFoundException('Payment step not found');
    }
    return loanPaymentStep;
  }

  public async createPaymentSteps(steps: Partial<LoanPaymentStep>[]): Promise<LoanPaymentStep[] | null> {
    return this.data.loanPaymentSteps.createPaymentSteps(steps);
  }

  public async getLatestTransferForStep(stepId: string): Promise<Transfer | null> {
    return this.data.transfers.getLatestTransferForStep(stepId);
  }

  public async updatePaymentStepState(stepId: string, state: PaymentStepState): Promise<boolean | null> {
    this.logger.debug(`Updating payment step ${stepId} to state ${state}`);
    return this.data.loanPaymentSteps.updateStepState(stepId, state);
  }

  // #endregion

  // #region Transfers

  public async createTransferForStep(stepId: string): Promise<Transfer | null> {
    if (!stepId) {
      throw new MissingInputException('Missing step ID');
    }
    this.logger.debug(`Creating transfer for step ${stepId}`);
    const step = await this.getLoanPaymentStepById(stepId, [LOAN_PAYMENT_STEP_RELATIONS.Transfers]);
    const { amount, sourcePaymentAccountId, targetPaymentAccountId, transfers } = step;
    const transferOrder = transfers ? transfers.length : 0;
    const transferData: Partial<Transfer> = {
      amount,
      state: TransferStateCodes.Created,
      sourceAccountId: sourcePaymentAccountId,
      destinationAccountId: targetPaymentAccountId,
      order: transferOrder,
      loanPaymentStepId: stepId,
    };
    return this.data.transfers.createTransferForStep(transferData);
  }

  public async getTransferById(transferId: string, relations?: TransferRelation[]): Promise<Transfer> {
    if (!transferId) {
      throw new MissingInputException('Missing transfer ID');
    }
    const transfer = await this.data.transfers.getTransferById(transferId, relations);
    if (!transfer) {
      throw new EntityNotFoundException('Transfer not found');
    }
    return transfer;
  }

  public async completeTransfer(transferId: string): Promise<boolean | null> {
    this.logger.debug(`Completing transfer ${transferId}`);
    return this.data.transfers.completeTransfer(transferId);
  }

  public async failTransfer(transferId: string, error: TransferErrorDetails): Promise<boolean | null> {
    this.logger.debug(`Failing transfer ${transferId}`, { error });
    // Check transfer existence and state (prevent double-fail)
    // Get Loan Id attached to Transfer if any
    const transfer = await this.data.transfers.getTransferById(transferId, [TRANSFER_RELATIONS.LoanPayment, TRANSFER_RELATIONS.Error]);
    if (!transfer) {
      throw new EntityNotFoundException('Transfer not found');
    }
    const storedError = transfer.error;
    if (storedError) {
      this.logger.error(`Transfer ${transferId} already has an error: ${storedError.displayMessage}`, { storedError });
      return null; // Transfer already failed, no action needed
    }

    const loanId = transfer.loanPaymentStep?.loanPayment.loanId;
    // Save TransferError
    await this.data.transferErrors.createTransferError(transferId, error, loanId || null);
    // Save Transfer
    return this.data.transfers.failTransfer(transferId);
  }

  // #endregion

}<|MERGE_RESOLUTION|>--- conflicted
+++ resolved
@@ -1,18 +1,9 @@
-<<<<<<< HEAD
-import { ILoan, ILoanPayment, ILoanPaymentStep, IPaymentAccount, IPaymentsRoute, ITransfer } from '@library/entity/entity-interface';
 import { LoanPaymentStateCodes, LoanPaymentType, LoanType, PaymentStepState, TransferStateCodes } from '@library/entity/enum';
-import { BaseDomainServices } from '@library/shared/common/domainservice';
-import { EntityNotFoundException, MissingInputException } from '@library/shared/common/exception/domain';
-import { LOAN_PAYMENT_STEP_RELATIONS, LoanPaymentRelation, LoanPaymentStepRelation, LoanRelation, PaymentAccountRelation, PAYMENTS_ROUTE_RELATIONS, TRANSFER_RELATIONS, TransferRelation } from '@library/shared/domain/entity/relation';
-import { TransferErrorDetails } from '@library/shared/type/lending';
-=======
-import { LoanPaymentStateCodes, LoanPaymentType, LoanPaymentTypeCodes, LoanType, PaymentStepState, TransferStateCodes } from '@library/entity/enum';
 import { BaseDomainServices } from '@library/shared/common/domainservice';
 import { EntityNotFoundException, MissingInputException } from '@library/shared/common/exception/domain';
 import { Loan, LoanPayment, LoanPaymentStep, PaymentAccount, PaymentsRoute, Transfer } from '@library/shared/domain/entity';
 import { LOAN_PAYMENT_STEP_RELATIONS, LoanPaymentRelation, LoanPaymentStepRelation, LoanRelation, PAYMENTS_ROUTE_RELATIONS, PaymentAccountRelation, TRANSFER_RELATIONS, TransferRelation } from '@library/shared/domain/entity/relation';
-import { PlanPreviewOutputItem, TransferErrorDetails } from '@library/shared/type/lending';
->>>>>>> 3ea425cc
+import { TransferErrorDetails } from '@library/shared/type/lending';
 import { Injectable, Logger } from '@nestjs/common';
 import { ConfigService } from '@nestjs/config';
 import { PaymentDataService } from '@payment/modules/data';
@@ -96,28 +87,6 @@
     return this.data.loanPayments.createPayment(input);
   }
 
-<<<<<<< HEAD
-=======
-  public async createRepaymentByPreview(preview: PlanPreviewOutputItem, loanId: string): Promise<LoanPayment | null> {
-    this.logger.debug(`Creating repayment payment for loan ${loanId}`, { preview });
-
-    if (!preview || !preview.amount || !preview.paymentDate) {
-      this.logger.warn(`Invalid repayment preview for loan ${loanId}`);
-      return null;
-    }
-
-    return this.data.loanPayments.createPayment({
-      id: v4(),
-      amount: preview.amount,
-      loanId,
-      paymentNumber: preview.index,
-      type: LoanPaymentTypeCodes.Repayment,
-      state: LoanPaymentStateCodes.Created,
-      scheduledAt: preview.paymentDate,
-    });
-  }
-
->>>>>>> 3ea425cc
   public async completePayment(paymentId: string): Promise<boolean | null> {
     this.logger.debug(`Completing payment ${paymentId}`);
     return this.data.loanPayments.updatePayment(
