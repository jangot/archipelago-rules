import { Body, Controller, HttpException, HttpStatus, Post, Request } from '@nestjs/common';
import { AuthService } from './auth.service';
import { JwtResponseDto, PasswordVerificationDto } from '../dto';
import { RegistrationRequestDTO } from '../dto/request/registration.request.dto';
import { UserRegisterResponseDto } from '../dto/response/user-register-response.dto';
import { UserVerificationRequestDto } from '../dto/request/user-verification-request.dto';
<<<<<<< HEAD
import { RegistrationService } from './registration.service';
=======
import { ApiTags } from '@nestjs/swagger';
>>>>>>> 2f39063c

@Controller('auth')
@ApiTags('auth')
export class AuthController {
  constructor(
    private readonly authService: AuthService,
    private readonly registrationService: RegistrationService
  ) {}

  // TODO: extend to support different login flows.
  @Post('login')
  async login(@Body() body: PasswordVerificationDto, @Request() req): Promise<JwtResponseDto> {
    // Shouldn't this come from the body parameter?
    return await this.authService.login(req.user.id);
  }

  //@UseGuards(PasswordAuthGuard)
  // MOCK. Endpoint to accept login verification
  @Post('verify') // --> for login
  async verify(): Promise<unknown> {
    return true;
  }

  @Post('register')
  async register(@Body() authRequest: RegistrationRequestDTO): Promise<UserRegisterResponseDto> {
    if (!authRequest.isValid()) {
      throw new HttpException(
        `Invalid registration request. You must provide either an email or a phone number.`,
        HttpStatus.BAD_REQUEST
      );
    }

    const { firstName, lastName, email, phoneNumber } = authRequest;

    return await this.registrationService.register(firstName, lastName, email, phoneNumber);
  }

  // MOCK. Endpoint to accept second contact verification call
  @Post('register/advance')
  async advanceRegistration(): Promise<unknown> {
    return true;
  }

  // TODO?: Add Guard that accepts either anonymous (for 1st contact verification) or JWT (for 2nd contact verification)
  @Post('register/verify') // !!! --> registration verification
  async verifyRegistration(
    @Body() body: UserVerificationRequestDto
  ): Promise<JwtResponseDto | UserRegisterResponseDto | null> {
    const { id, verificationCode, verificationState } = body;

    return await this.registrationService.verify(id, verificationCode, verificationState);
  }
}
<|MERGE_RESOLUTION|>--- conflicted
+++ resolved
@@ -1,64 +1,61 @@
-import { Body, Controller, HttpException, HttpStatus, Post, Request } from '@nestjs/common';
-import { AuthService } from './auth.service';
-import { JwtResponseDto, PasswordVerificationDto } from '../dto';
-import { RegistrationRequestDTO } from '../dto/request/registration.request.dto';
-import { UserRegisterResponseDto } from '../dto/response/user-register-response.dto';
-import { UserVerificationRequestDto } from '../dto/request/user-verification-request.dto';
-<<<<<<< HEAD
-import { RegistrationService } from './registration.service';
-=======
-import { ApiTags } from '@nestjs/swagger';
->>>>>>> 2f39063c
-
-@Controller('auth')
-@ApiTags('auth')
-export class AuthController {
-  constructor(
-    private readonly authService: AuthService,
-    private readonly registrationService: RegistrationService
-  ) {}
-
-  // TODO: extend to support different login flows.
-  @Post('login')
-  async login(@Body() body: PasswordVerificationDto, @Request() req): Promise<JwtResponseDto> {
-    // Shouldn't this come from the body parameter?
-    return await this.authService.login(req.user.id);
-  }
-
-  //@UseGuards(PasswordAuthGuard)
-  // MOCK. Endpoint to accept login verification
-  @Post('verify') // --> for login
-  async verify(): Promise<unknown> {
-    return true;
-  }
-
-  @Post('register')
-  async register(@Body() authRequest: RegistrationRequestDTO): Promise<UserRegisterResponseDto> {
-    if (!authRequest.isValid()) {
-      throw new HttpException(
-        `Invalid registration request. You must provide either an email or a phone number.`,
-        HttpStatus.BAD_REQUEST
-      );
-    }
-
-    const { firstName, lastName, email, phoneNumber } = authRequest;
-
-    return await this.registrationService.register(firstName, lastName, email, phoneNumber);
-  }
-
-  // MOCK. Endpoint to accept second contact verification call
-  @Post('register/advance')
-  async advanceRegistration(): Promise<unknown> {
-    return true;
-  }
-
-  // TODO?: Add Guard that accepts either anonymous (for 1st contact verification) or JWT (for 2nd contact verification)
-  @Post('register/verify') // !!! --> registration verification
-  async verifyRegistration(
-    @Body() body: UserVerificationRequestDto
-  ): Promise<JwtResponseDto | UserRegisterResponseDto | null> {
-    const { id, verificationCode, verificationState } = body;
-
-    return await this.registrationService.verify(id, verificationCode, verificationState);
-  }
-}
+import { Body, Controller, HttpException, HttpStatus, Post, Request } from '@nestjs/common';
+import { AuthService } from './auth.service';
+import { JwtResponseDto, PasswordVerificationDto } from '../dto';
+import { RegistrationRequestDTO } from '../dto/request/registration.request.dto';
+import { UserRegisterResponseDto } from '../dto/response/user-register-response.dto';
+import { UserVerificationRequestDto } from '../dto/request/user-verification-request.dto';
+import { ApiTags } from '@nestjs/swagger';
+import { RegistrationService } from './registration.service';
+
+@Controller('auth')
+@ApiTags('auth')
+export class AuthController {
+  constructor(
+    private readonly authService: AuthService,
+    private readonly registrationService: RegistrationService
+  ) {}
+
+  // TODO: extend to support different login flows.
+  @Post('login')
+  async login(@Body() body: PasswordVerificationDto, @Request() req): Promise<JwtResponseDto> {
+    // Shouldn't this come from the body parameter?
+    return await this.authService.login(req.user.id);
+  }
+
+  //@UseGuards(PasswordAuthGuard)
+  // MOCK. Endpoint to accept login verification
+  @Post('verify') // --> for login
+  async verify(): Promise<unknown> {
+    return true;
+  }
+
+  @Post('register')
+  async register(@Body() authRequest: RegistrationRequestDTO): Promise<UserRegisterResponseDto> {
+    if (!authRequest.isValid()) {
+      throw new HttpException(
+        `Invalid registration request. You must provide either an email or a phone number.`,
+        HttpStatus.BAD_REQUEST
+      );
+    }
+
+    const { firstName, lastName, email, phoneNumber } = authRequest;
+
+    return await this.registrationService.register(firstName, lastName, email, phoneNumber);
+  }
+
+  // MOCK. Endpoint to accept second contact verification call
+  @Post('register/advance')
+  async advanceRegistration(): Promise<unknown> {
+    return true;
+  }
+
+  // TODO?: Add Guard that accepts either anonymous (for 1st contact verification) or JWT (for 2nd contact verification)
+  @Post('register/verify') // !!! --> registration verification
+  async verifyRegistration(
+    @Body() body: UserVerificationRequestDto
+  ): Promise<JwtResponseDto | UserRegisterResponseDto | null> {
+    const { id, verificationCode, verificationState } = body;
+
+    return await this.registrationService.verify(id, verificationCode, verificationState);
+  }
+}