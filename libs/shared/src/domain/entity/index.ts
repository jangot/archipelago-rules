/*
 * File Name   : index.ts
 * Author      : Michael LeDuc
 * Created Date: Thu Feb 06 2025
 *
 * Copyright (c) 2025 Zirtue, Inc.
 */

import { ApplicationUser } from './application.user.entity';
import { BillerAddress } from './biller-address.entity';
import { Biller } from './biller.entity';
<<<<<<< HEAD
import { BillerMask } from './biller.mask.entity';
import { BillerName } from './biller.name.entity';
=======
import { BillerMask } from './biller-mask.entity';
import { BillerName } from './biller-name.entity';
import { EventPublished } from './event.published.entity';
import { EventStore } from './event.store.entity';
import { EventSubscriber } from './event.subscriber.entity';
>>>>>>> d3dea62d
import { LoanApplication } from './loan-application.entity';
import { Loan } from './loan.entity';
import { LoanPayment } from './loan.payment.entity';
import { LoanPaymentHistory } from './loan.payment.history.entity';
import { LoanPaymentStep } from './loan.payment.step.entity';
import { Login } from './login.entity';
import { NotificationDefinition } from './notification.definition.entity';
import { NotificationDefinitionItem } from './notification.definition.item.entity';
import { NotificationLog } from './notification.log.entity';
import { PaymentAccount } from './payment.account.entity';
import { PaymentsRoute } from './payments.route.entity';
import { PaymentsRouteStep } from './payments.route.step.entity';
import { Transfer } from './transfer.entity';
import { TransferError } from './transfer.error.entity';
import { UserRegistration } from './user.registration.entity';
import { NotificationDataView } from './notification-data.view';

export * from './application.user.entity';
export * from './biller-address.entity';
export * from './biller.entity';
<<<<<<< HEAD
export * from './biller.mask.entity';
export * from './biller.name.entity';
=======
export * from './biller-mask.entity';
export * from './biller-name.entity';
export * from './event.published.entity';
export * from './event.store.entity';
export * from './event.subscriber.entity';
>>>>>>> d3dea62d
export * from './loan-application.entity';
export * from './loan.entity';
export * from './loan.payment.entity';
export * from './loan.payment.history.entity';
export * from './loan.payment.step.entity';
export * from './login.entity';
export * from './notification.definition.entity';
export * from './notification.definition.item.entity';
export * from './notification.log.entity';
export * from './notification-data.view';
export * from './payment.account.entity';
export * from './payments.route.entity';
export * from './payments.route.step.entity';
export * from './transfer.entity';
export * from './transfer.error.entity';
export * from './user.registration.entity';

// Add all Core Entities here (will get add the TypeORM entities[])
// The glob pattern method does not seem to work properly, especially with WebPack
export const CoreEntities = [
  Loan,
  LoanApplication,
  ApplicationUser,
  Login,
  UserRegistration,
  PaymentAccount,
];

// Add all Payment Entities here
export const PaymentEntities = [
  Transfer,
  LoanPayment,
  LoanPaymentStep,
  LoanPaymentHistory,
  PaymentsRouteStep,
  PaymentsRoute,
  TransferError,
];

export const BillerEntities = [
  Biller,
  BillerName,
  BillerAddress,
  BillerMask,
];


// Add all Notification Entities here
export const NotificationEntities = [
  NotificationDefinition,
  NotificationDefinitionItem,
  NotificationLog,
  NotificationDataView,
];

export const AllEntities = [...CoreEntities, ...PaymentEntities, ...NotificationEntities, ...BillerEntities];<|MERGE_RESOLUTION|>--- conflicted
+++ resolved
@@ -9,16 +9,8 @@
 import { ApplicationUser } from './application.user.entity';
 import { BillerAddress } from './biller-address.entity';
 import { Biller } from './biller.entity';
-<<<<<<< HEAD
-import { BillerMask } from './biller.mask.entity';
-import { BillerName } from './biller.name.entity';
-=======
 import { BillerMask } from './biller-mask.entity';
 import { BillerName } from './biller-name.entity';
-import { EventPublished } from './event.published.entity';
-import { EventStore } from './event.store.entity';
-import { EventSubscriber } from './event.subscriber.entity';
->>>>>>> d3dea62d
 import { LoanApplication } from './loan-application.entity';
 import { Loan } from './loan.entity';
 import { LoanPayment } from './loan.payment.entity';
@@ -39,16 +31,8 @@
 export * from './application.user.entity';
 export * from './biller-address.entity';
 export * from './biller.entity';
-<<<<<<< HEAD
-export * from './biller.mask.entity';
-export * from './biller.name.entity';
-=======
 export * from './biller-mask.entity';
 export * from './biller-name.entity';
-export * from './event.published.entity';
-export * from './event.store.entity';
-export * from './event.subscriber.entity';
->>>>>>> d3dea62d
 export * from './loan-application.entity';
 export * from './loan.entity';
 export * from './loan.payment.entity';
